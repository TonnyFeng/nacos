/*
 * Copyright 1999-2018 Alibaba Group Holding Ltd.
 *
 * Licensed under the Apache License, Version 2.0 (the "License");
 * you may not use this file except in compliance with the License.
 * You may obtain a copy of the License at
 *
 *      http://www.apache.org/licenses/LICENSE-2.0
 *
 * Unless required by applicable law or agreed to in writing, software
 * distributed under the License is distributed on an "AS IS" BASIS,
 * WITHOUT WARRANTIES OR CONDITIONS OF ANY KIND, either express or implied.
 * See the License for the specific language governing permissions and
 * limitations under the License.
 */

package com.alibaba.nacos.naming.consistency.persistent.raft;

import com.alibaba.nacos.api.exception.NacosException;
import com.alibaba.nacos.api.exception.runtime.NacosRuntimeException;
import com.alibaba.nacos.core.utils.ApplicationUtils;
import com.alibaba.nacos.naming.cluster.ServerStatus;
import com.alibaba.nacos.naming.consistency.Datum;
import com.alibaba.nacos.naming.consistency.KeyBuilder;
import com.alibaba.nacos.naming.consistency.RecordListener;
import com.alibaba.nacos.naming.consistency.persistent.ClusterVersionJudgement;
import com.alibaba.nacos.naming.consistency.persistent.PersistentConsistencyService;
import com.alibaba.nacos.naming.misc.Loggers;
import com.alibaba.nacos.naming.misc.SwitchDomain;
import com.alibaba.nacos.naming.pojo.Record;
import org.springframework.context.annotation.DependsOn;
import org.springframework.stereotype.Service;

import javax.annotation.PostConstruct;

/**
 * Use simplified Raft protocol to maintain the consistency status of Nacos cluster.
 *
 * @deprecated will remove in 1.4.x
 * @author nkorange
 * @since 1.0.0
 */
@Deprecated
@DependsOn("ProtocolManager")
@Service
public class RaftConsistencyServiceImpl implements PersistentConsistencyService {
    
    private final RaftCore raftCore;
<<<<<<< HEAD
    
    private final RaftPeerSet peers;
    
    private final SwitchDomain switchDomain;
    
    public RaftConsistencyServiceImpl(RaftCore raftCore, RaftPeerSet peers, SwitchDomain switchDomain) {
        this.raftCore = raftCore;
        this.peers = peers;
        this.switchDomain = switchDomain;
=======
    
    private final RaftPeerSet peers;
    
    private final SwitchDomain switchDomain;
    
    private volatile boolean stopWork = false;
    
    public RaftConsistencyServiceImpl(ClusterVersionJudgement versionJudgement, RaftCore raftCore, SwitchDomain switchDomain) {
        this.raftCore = raftCore;
        this.peers = raftCore.getPeerSet();
        this.switchDomain = switchDomain;
        versionJudgement.registerObserver(isAllNewVersion -> {
            stopWork = isAllNewVersion;
            if (stopWork) {
                try {
                    this.raftCore.shutdown();
                } catch (NacosException e) {
                    throw new NacosRuntimeException(NacosException.SERVER_ERROR, e);
                }
            }
        }, 1000);
    }
    
    @PostConstruct
    protected void init() throws Exception {
        if (ApplicationUtils.getProperty("nacos.naming.use-new-raft.first", Boolean.class, false)) {
            this.raftCore.shutdown();
        }
>>>>>>> 4e8936b8
    }
    
    @Override
    public void put(String key, Record value) throws NacosException {
        checkIsStopWork();
        try {
            raftCore.signalPublish(key, value);
        } catch (Exception e) {
            Loggers.RAFT.error("Raft put failed.", e);
            throw new NacosException(NacosException.SERVER_ERROR, "Raft put failed, key:" + key + ", value:" + value,
                    e);
        }
    }
    
    @Override
    public void remove(String key) throws NacosException {
        checkIsStopWork();
        try {
            if (KeyBuilder.matchInstanceListKey(key) && !raftCore.isLeader()) {
                Datum datum = new Datum();
                datum.key = key;
                raftCore.onDelete(datum.key, peers.getLeader());
                raftCore.unlistenAll(key);
                return;
            }
            raftCore.signalDelete(key);
            raftCore.unlistenAll(key);
        } catch (Exception e) {
            Loggers.RAFT.error("Raft remove failed.", e);
            throw new NacosException(NacosException.SERVER_ERROR, "Raft remove failed, key:" + key, e);
        }
    }
    
    @Override
    public Datum get(String key) throws NacosException {
        checkIsStopWork();
        return raftCore.getDatum(key);
    }
    
    @Override
    public void listen(String key, RecordListener listener) throws NacosException {
        checkIsStopWork();
        raftCore.listen(key, listener);
    }
    
    @Override
    public void unListen(String key, RecordListener listener) throws NacosException {
        raftCore.unListen(key, listener);
    }
    
    @Override
    public boolean isAvailable() {
        return raftCore.isInitialized() || ServerStatus.UP.name().equals(switchDomain.getOverriddenServerStatus());
    }
    
    /**
     * Put a new datum from other server.
     *
     * @param datum  datum
     * @param source source server
     * @throws NacosException nacos exception
     */
    public void onPut(Datum datum, RaftPeer source) throws NacosException {
        try {
            raftCore.onPublish(datum, source);
        } catch (Exception e) {
            Loggers.RAFT.error("Raft onPut failed.", e);
            throw new NacosException(NacosException.SERVER_ERROR,
                    "Raft onPut failed, datum:" + datum + ", source: " + source, e);
        }
    }
    
    /**
     * Remove a new datum from other server.
     *
     * @param datum  datum
     * @param source source server
     * @throws NacosException nacos exception
     */
    public void onRemove(Datum datum, RaftPeer source) throws NacosException {
        try {
            raftCore.onDelete(datum.key, source);
        } catch (Exception e) {
            Loggers.RAFT.error("Raft onRemove failed.", e);
            throw new NacosException(NacosException.SERVER_ERROR,
                    "Raft onRemove failed, datum:" + datum + ", source: " + source, e);
        }
    }
    
    private void checkIsStopWork() {
        if (stopWork) {
            throw new IllegalStateException("old raft protocol already stop work");
        }
    }
}<|MERGE_RESOLUTION|>--- conflicted
+++ resolved
@@ -46,17 +46,6 @@
 public class RaftConsistencyServiceImpl implements PersistentConsistencyService {
     
     private final RaftCore raftCore;
-<<<<<<< HEAD
-    
-    private final RaftPeerSet peers;
-    
-    private final SwitchDomain switchDomain;
-    
-    public RaftConsistencyServiceImpl(RaftCore raftCore, RaftPeerSet peers, SwitchDomain switchDomain) {
-        this.raftCore = raftCore;
-        this.peers = peers;
-        this.switchDomain = switchDomain;
-=======
     
     private final RaftPeerSet peers;
     
@@ -85,7 +74,6 @@
         if (ApplicationUtils.getProperty("nacos.naming.use-new-raft.first", Boolean.class, false)) {
             this.raftCore.shutdown();
         }
->>>>>>> 4e8936b8
     }
     
     @Override
