/*
 * Copyright 1999-2018 Alibaba Group Holding Ltd.
 *
 * Licensed under the Apache License, Version 2.0 (the "License");
 * you may not use this file except in compliance with the License.
 * You may obtain a copy of the License at
 *
 *      http://www.apache.org/licenses/LICENSE-2.0
 *
 * Unless required by applicable law or agreed to in writing, software
 * distributed under the License is distributed on an "AS IS" BASIS,
 * WITHOUT WARRANTIES OR CONDITIONS OF ANY KIND, either express or implied.
 * See the License for the specific language governing permissions and
 * limitations under the License.
 */

package com.alibaba.nacos.config.server.controller;

import com.alibaba.nacos.api.exception.NacosException;
import com.alibaba.nacos.common.model.RestResult;
import com.alibaba.nacos.common.utils.MapUtils;
import com.alibaba.nacos.config.server.auth.ConfigResourceParser;
import com.alibaba.nacos.config.server.constant.Constants;
import com.alibaba.nacos.config.server.controller.parameters.SameNamespaceCloneConfigBean;
import com.alibaba.nacos.config.server.modules.entity.ConfigInfo;
import com.alibaba.nacos.config.server.result.ResultBuilder;
import com.alibaba.nacos.config.server.result.code.ResultCodeEnum;
import com.alibaba.nacos.config.server.service.*;
import com.alibaba.nacos.config.server.model.ConfigAdvanceInfo;
import com.alibaba.nacos.config.server.model.ConfigAllInfo;
import com.alibaba.nacos.config.server.model.ConfigInfo4Beta;
import com.alibaba.nacos.config.server.model.GroupkeyListenserStatus;
import com.alibaba.nacos.config.server.model.SameConfigPolicy;
import com.alibaba.nacos.config.server.model.SampleResult;
import com.alibaba.nacos.config.server.service.AggrWhitelist;
import com.alibaba.nacos.config.server.model.event.ConfigDataChangeEvent;
import com.alibaba.nacos.config.server.service.ConfigChangePublisher;
import com.alibaba.nacos.config.server.service.ConfigSubService;
import com.alibaba.nacos.config.server.service.repository.PersistService;
import com.alibaba.nacos.config.server.service.trace.ConfigTraceService;
import com.alibaba.nacos.config.server.utils.MD5Util;
import com.alibaba.nacos.config.server.utils.ParamUtils;
import com.alibaba.nacos.config.server.utils.RequestUtil;
import com.alibaba.nacos.config.server.utils.TimeUtils;
import com.alibaba.nacos.config.server.utils.ZipUtils;
import com.alibaba.nacos.core.auth.ActionTypes;
import com.alibaba.nacos.core.auth.Secured;
import com.alibaba.nacos.core.utils.InetUtils;
import org.apache.commons.lang3.StringUtils;
import org.apache.commons.lang3.time.DateFormatUtils;
import org.slf4j.Logger;
import org.slf4j.LoggerFactory;
import org.springframework.beans.factory.annotation.Autowired;
import org.springframework.data.domain.Page;
import org.springframework.http.HttpHeaders;
import org.springframework.http.HttpStatus;
import org.springframework.http.ResponseEntity;
import org.springframework.util.CollectionUtils;
import org.springframework.web.bind.annotation.DeleteMapping;
import org.springframework.web.bind.annotation.GetMapping;
import org.springframework.web.bind.annotation.PostMapping;
import org.springframework.web.bind.annotation.RequestBody;
import org.springframework.web.bind.annotation.RequestMapping;
import org.springframework.web.bind.annotation.RequestParam;
import org.springframework.web.bind.annotation.RestController;
import org.springframework.web.multipart.MultipartFile;

import javax.servlet.ServletException;
import javax.servlet.http.HttpServletRequest;
import javax.servlet.http.HttpServletResponse;
import java.io.IOException;
import java.net.URLDecoder;
import java.sql.Timestamp;
import java.util.ArrayList;
import java.util.Collections;
import java.util.Date;
import java.util.HashMap;
import java.util.List;
import java.util.Map;
import java.util.Objects;
import java.util.stream.Collectors;

import static com.alibaba.nacos.config.server.utils.SystemConfig.LOCAL_IP;

/**
 * Special controller for soft load client to publish data.
 *
 * @author leiwen
 */
@RestController
@RequestMapping(Constants.CONFIG_CONTROLLER_PATH)
public class ConfigController {
<<<<<<< HEAD

    private static final Logger log = LoggerFactory.getLogger(ConfigController.class);

    private static final String NAMESPACE_PUBLIC_KEY = "public";

    private static final String EXPORT_CONFIG_FILE_NAME = "nacos_config_export_";

    private static final String EXPORT_CONFIG_FILE_NAME_EXT = ".zip";

    private static final String EXPORT_CONFIG_FILE_NAME_DATE_FORMAT = "yyyyMMddHHmmss";

    private final ConfigServletInner inner;

    private final PersistService persistService;

    private final ConfigSubService configSubService;

    private final PersistServiceTmp persistServiceTmp;

    @Autowired
    public ConfigController(ConfigServletInner configServletInner, PersistService persistService,
                            ConfigSubService configSubService, PersistServiceTmp persistServiceTmp) {
        this.inner = configServletInner;
        this.persistService = persistService;
        this.configSubService = configSubService;
        this.persistServiceTmp = persistServiceTmp;
    }


    /**
     * Adds or updates non-aggregated data.
     *
     * @throws NacosException
=======
    
    private static final Logger LOGGER = LoggerFactory.getLogger(ConfigController.class);
    
    private static final String NAMESPACE_PUBLIC_KEY = "public";
    
    private static final String EXPORT_CONFIG_FILE_NAME = "nacos_config_export_";
    
    private static final String EXPORT_CONFIG_FILE_NAME_EXT = ".zip";
    
    private static final String EXPORT_CONFIG_FILE_NAME_DATE_FORMAT = "yyyyMMddHHmmss";
    
    private final ConfigServletInner inner;
    
    private final PersistService persistService;
    
    private final ConfigSubService configSubService;
    
    @Autowired
    public ConfigController(ConfigServletInner configServletInner, PersistService persistService,
            ConfigSubService configSubService) {
        this.inner = configServletInner;
        this.persistService = persistService;
        this.configSubService = configSubService;
    }
    
    /**
     * Adds or updates non-aggregated data.
     *
     * @throws NacosException NacosException.
>>>>>>> 84b733a3
     */
    @PostMapping
    @Secured(action = ActionTypes.WRITE, parser = ConfigResourceParser.class)
    public Boolean publishConfig(HttpServletRequest request, HttpServletResponse response,
<<<<<<< HEAD
                                 @RequestParam(value = "dataId") String dataId, @RequestParam(value = "group") String group,
                                 @RequestParam(value = "tenant", required = false, defaultValue = StringUtils.EMPTY) String tenant,
                                 @RequestParam(value = "content") String content,
                                 @RequestParam(value = "tag", required = false) String tag,
                                 @RequestParam(value = "appName", required = false) String appName,
                                 @RequestParam(value = "src_user", required = false) String srcUser,
                                 @RequestParam(value = "config_tags", required = false) String configTags,
                                 @RequestParam(value = "desc", required = false) String desc,
                                 @RequestParam(value = "use", required = false) String use,
                                 @RequestParam(value = "effect", required = false) String effect,
                                 @RequestParam(value = "type", required = false) String type,
                                 @RequestParam(value = "schema", required = false) String schema)
        throws NacosException {

        final String srcIp = RequestUtil.getRemoteIp(request);
        String requestIpApp = RequestUtil.getAppName(request);
=======
            @RequestParam(value = "dataId") String dataId, @RequestParam(value = "group") String group,
            @RequestParam(value = "tenant", required = false, defaultValue = StringUtils.EMPTY) String tenant,
            @RequestParam(value = "content") String content, @RequestParam(value = "tag", required = false) String tag,
            @RequestParam(value = "appName", required = false) String appName,
            @RequestParam(value = "src_user", required = false) String srcUser,
            @RequestParam(value = "config_tags", required = false) String configTags,
            @RequestParam(value = "desc", required = false) String desc,
            @RequestParam(value = "use", required = false) String use,
            @RequestParam(value = "effect", required = false) String effect,
            @RequestParam(value = "type", required = false) String type,
            @RequestParam(value = "schema", required = false) String schema) throws NacosException {
        
        final String srcIp = RequestUtil.getRemoteIp(request);
        final String requestIpApp = RequestUtil.getAppName(request);
>>>>>>> 84b733a3
        // check tenant
        ParamUtils.checkTenant(tenant);
        ParamUtils.checkParam(dataId, group, "datumId", content);
        ParamUtils.checkParam(tag);
        Map<String, Object> configAdvanceInfo = new HashMap<String, Object>(10);
        MapUtils.putIfValNoNull(configAdvanceInfo, "config_tags", configTags);
        MapUtils.putIfValNoNull(configAdvanceInfo, "desc", desc);
        MapUtils.putIfValNoNull(configAdvanceInfo, "use", use);
        MapUtils.putIfValNoNull(configAdvanceInfo, "effect", effect);
        MapUtils.putIfValNoNull(configAdvanceInfo, "type", type);
        MapUtils.putIfValNoNull(configAdvanceInfo, "schema", schema);
        ParamUtils.checkParam(configAdvanceInfo);
<<<<<<< HEAD

        if (AggrWhitelist.isAggrDataId(dataId)) {
            log.warn("[aggr-conflict] {} attemp to publish single data, {}, {}",
                RequestUtil.getRemoteIp(request), dataId, group);
            throw new NacosException(NacosException.NO_RIGHT,
                "dataId:" + dataId + " is aggr");
        }

=======
        
        if (AggrWhitelist.isAggrDataId(dataId)) {
            LOGGER.warn("[aggr-conflict] {} attemp to publish single data, {}, {}", RequestUtil.getRemoteIp(request),
                    dataId, group);
            throw new NacosException(NacosException.NO_RIGHT, "dataId:" + dataId + " is aggr");
        }
        
>>>>>>> 84b733a3
        final Timestamp time = TimeUtils.getCurrentTime();
        String betaIps = request.getHeader("betaIps");
        ConfigInfo configInfo = new ConfigInfo(dataId, group, tenant, appName, content);
        configInfo.setType(type);
        if (StringUtils.isBlank(betaIps)) {
            if (StringUtils.isBlank(tag)) {
<<<<<<< HEAD
                persistServiceTmp.insertOrUpdate(srcIp, srcUser, configInfo, time,
                    configAdvanceInfo, true);
                ConfigChangePublisher.notifyConfigChange(new ConfigDataChangeEvent(false, dataId, group, tenant, time.getTime()));
            } else {
                persistServiceTmp
                    .insertOrUpdateTag(configInfo, tag, srcIp, srcUser, time, true);
                ConfigChangePublisher.notifyConfigChange(new ConfigDataChangeEvent(false, dataId, group, tenant, tag, time.getTime()));
            }
        } else {
            // beta publish
            persistServiceTmp
                .insertOrUpdateBeta(configInfo, betaIps, srcIp, srcUser, time, true);
            ConfigChangePublisher.notifyConfigChange(new ConfigDataChangeEvent(true, dataId, group, tenant, time.getTime()));
        }
        ConfigTraceService.logPersistenceEvent(dataId, group, tenant, requestIpApp, time.getTime(),
            InetUtils.getSelfIp(), ConfigTraceService.PERSISTENCE_EVENT_PUB, content);
        return true;
    }

    /**
     * get configure board infomation fail
     *
     * @throws ServletException
     * @throws IOException
     * @throws NacosException
=======
                persistService.insertOrUpdate(srcIp, srcUser, configInfo, time, configAdvanceInfo, true);
                ConfigChangePublisher
                        .notifyConfigChange(new ConfigDataChangeEvent(false, dataId, group, tenant, time.getTime()));
            } else {
                persistService.insertOrUpdateTag(configInfo, tag, srcIp, srcUser, time, true);
                ConfigChangePublisher.notifyConfigChange(
                        new ConfigDataChangeEvent(false, dataId, group, tenant, tag, time.getTime()));
            }
        } else {
            // beta publish
            persistService.insertOrUpdateBeta(configInfo, betaIps, srcIp, srcUser, time, true);
            ConfigChangePublisher
                    .notifyConfigChange(new ConfigDataChangeEvent(true, dataId, group, tenant, time.getTime()));
        }
        ConfigTraceService
                .logPersistenceEvent(dataId, group, tenant, requestIpApp, time.getTime(), InetUtils.getSelfIp(),
                        ConfigTraceService.PERSISTENCE_EVENT_PUB, content);
        return true;
    }
    
    /**
     * Get configure board infomation fail.
     *
     * @throws ServletException ServletException.
     * @throws IOException IOException.
     * @throws NacosException NacosException.
>>>>>>> 84b733a3
     */
    @GetMapping
    @Secured(action = ActionTypes.READ, parser = ConfigResourceParser.class)
    public void getConfig(HttpServletRequest request, HttpServletResponse response,
<<<<<<< HEAD
                          @RequestParam("dataId") String dataId, @RequestParam("group") String group,
                          @RequestParam(value = "tenant", required = false, defaultValue = StringUtils.EMPTY) String tenant,
                          @RequestParam(value = "tag", required = false) String tag)
        throws IOException, ServletException, NacosException {
=======
            @RequestParam("dataId") String dataId, @RequestParam("group") String group,
            @RequestParam(value = "tenant", required = false, defaultValue = StringUtils.EMPTY) String tenant,
            @RequestParam(value = "tag", required = false) String tag)
            throws IOException, ServletException, NacosException {
>>>>>>> 84b733a3
        // check tenant
        ParamUtils.checkTenant(tenant);
        tenant = processTenant(tenant);
        // check params
        ParamUtils.checkParam(dataId, group, "datumId", "content");
        ParamUtils.checkParam(tag);
<<<<<<< HEAD

        final String clientIp = RequestUtil.getRemoteIp(request);
        inner.doGetConfig(request, response, dataId, group, tenant, tag, clientIp);
    }

    /**
     * Get the specific configuration information that the console USES
     *
     * @throws NacosException
     */
    @GetMapping(params = "show=all")
    @Secured(action = ActionTypes.READ, parser = ConfigResourceParser.class)
    public ConfigAllInfo detailConfigInfo(HttpServletRequest request,
                                          HttpServletResponse response, @RequestParam("dataId") String dataId,
                                          @RequestParam("group") String group,
                                          @RequestParam(value = "tenant", required = false, defaultValue = StringUtils.EMPTY) String tenant)
        throws NacosException {
=======
        
        final String clientIp = RequestUtil.getRemoteIp(request);
        inner.doGetConfig(request, response, dataId, group, tenant, tag, clientIp);
    }
    
    /**
     * Get the specific configuration information that the console USES.
     *
     * @throws NacosException NacosException.
     */
    @GetMapping(params = "show=all")
    @Secured(action = ActionTypes.READ, parser = ConfigResourceParser.class)
    public ConfigAllInfo detailConfigInfo(HttpServletRequest request, HttpServletResponse response,
            @RequestParam("dataId") String dataId, @RequestParam("group") String group,
            @RequestParam(value = "tenant", required = false, defaultValue = StringUtils.EMPTY) String tenant)
            throws NacosException {
>>>>>>> 84b733a3
        // check tenant
        ParamUtils.checkTenant(tenant);
        // check params
        ParamUtils.checkParam(dataId, group, "datumId", "content");
        return persistService.findConfigAllInfo(dataId, group, tenant);
    }
<<<<<<< HEAD

    /**
     * Synchronously delete all pre-aggregation data under a dataId
     *
     * @throws NacosException
=======
    
    /**
     * Synchronously delete all pre-aggregation data under a dataId.
     *
     * @throws NacosException NacosException.
>>>>>>> 84b733a3
     */
    @DeleteMapping
    @Secured(action = ActionTypes.WRITE, parser = ConfigResourceParser.class)
    public Boolean deleteConfig(HttpServletRequest request, HttpServletResponse response,
<<<<<<< HEAD
                                @RequestParam("dataId") String dataId, //
                                @RequestParam("group") String group, //
                                @RequestParam(value = "tenant", required = false, defaultValue = StringUtils.EMPTY) String tenant,
                                @RequestParam(value = "tag", required = false) String tag)
        throws NacosException {
=======
            @RequestParam("dataId") String dataId, //
            @RequestParam("group") String group, //
            @RequestParam(value = "tenant", required = false, defaultValue = StringUtils.EMPTY) String tenant,
            @RequestParam(value = "tag", required = false) String tag) throws NacosException {
>>>>>>> 84b733a3
        // check tenant
        ParamUtils.checkTenant(tenant);
        ParamUtils.checkParam(dataId, group, "datumId", "rm");
        ParamUtils.checkParam(tag);
        String clientIp = RequestUtil.getRemoteIp(request);
        if (StringUtils.isBlank(tag)) {
            persistService.removeConfigInfo(dataId, group, tenant, clientIp, null);
        } else {
<<<<<<< HEAD
            persistService
                .removeConfigInfoTag(dataId, group, tenant, tag, clientIp, null);
        }
        final Timestamp time = TimeUtils.getCurrentTime();
        ConfigTraceService
            .logPersistenceEvent(dataId, group, tenant, null, time.getTime(),
                clientIp, ConfigTraceService.PERSISTENCE_EVENT_REMOVE, null);
        ConfigChangePublisher.notifyConfigChange(new ConfigDataChangeEvent(false, dataId, group, tenant, tag, time.getTime()));
        return true;
    }

    /**
=======
            persistService.removeConfigInfoTag(dataId, group, tenant, tag, clientIp, null);
        }
        final Timestamp time = TimeUtils.getCurrentTime();
        ConfigTraceService.logPersistenceEvent(dataId, group, tenant, null, time.getTime(), clientIp,
                ConfigTraceService.PERSISTENCE_EVENT_REMOVE, null);
        ConfigChangePublisher
                .notifyConfigChange(new ConfigDataChangeEvent(false, dataId, group, tenant, tag, time.getTime()));
        return true;
    }
    
    /**
     * Execute delete config operation.
     *
>>>>>>> 84b733a3
     * @return java.lang.Boolean
     * @author klw
     * @Description: delete configuration based on multiple config ids
     * @Date 2019/7/5 10:26
     * @Param [request, response, dataId, group, tenant, tag]
     */
    @DeleteMapping(params = "delType=ids")
    @Secured(action = ActionTypes.WRITE, parser = ConfigResourceParser.class)
<<<<<<< HEAD
    public RestResult<Boolean> deleteConfigs(HttpServletRequest request,
                                             HttpServletResponse response, @RequestParam(value = "ids") List<Long> ids) {
        String clientIp = RequestUtil.getRemoteIp(request);
        final Timestamp time = TimeUtils.getCurrentTime();
        List<ConfigInfo> configInfoList = persistServiceTmp
            .removeConfigInfoByIds(ids, clientIp, null);
        if (!CollectionUtils.isEmpty(configInfoList)) {
            for (ConfigInfo configInfo : configInfoList) {
                ConfigChangePublisher.notifyConfigChange(new ConfigDataChangeEvent(false, configInfo.getDataId(),
                    configInfo.getGroupId(), configInfo.getTenantId(), time.getTime()));
                ConfigTraceService.logPersistenceEvent(configInfo.getDataId(),
                    configInfo.getGroupId(), configInfo.getTenantId(), null,
                    time.getTime(), clientIp,
                    ConfigTraceService.PERSISTENCE_EVENT_REMOVE, null);
=======
    public RestResult<Boolean> deleteConfigs(HttpServletRequest request, HttpServletResponse response,
            @RequestParam(value = "ids") List<Long> ids) {
        String clientIp = RequestUtil.getRemoteIp(request);
        final Timestamp time = TimeUtils.getCurrentTime();
        List<ConfigInfo> configInfoList = persistService.removeConfigInfoByIds(ids, clientIp, null);
        if (!CollectionUtils.isEmpty(configInfoList)) {
            for (ConfigInfo configInfo : configInfoList) {
                ConfigChangePublisher.notifyConfigChange(
                        new ConfigDataChangeEvent(false, configInfo.getDataId(), configInfo.getGroup(),
                                configInfo.getTenant(), time.getTime()));
                ConfigTraceService
                        .logPersistenceEvent(configInfo.getDataId(), configInfo.getGroup(), configInfo.getTenant(),
                                null, time.getTime(), clientIp, ConfigTraceService.PERSISTENCE_EVENT_REMOVE, null);
>>>>>>> 84b733a3
            }
        }
        return ResultBuilder.buildSuccessResult(true);
    }
<<<<<<< HEAD

    @GetMapping("/catalog")
    @Secured(action = ActionTypes.READ, parser = ConfigResourceParser.class)
    public RestResult<ConfigAdvanceInfo> getConfigAdvanceInfo(
        @RequestParam("dataId") String dataId, @RequestParam("group") String group,
        @RequestParam(value = "tenant", required = false, defaultValue = StringUtils.EMPTY) String tenant) {
        RestResult<ConfigAdvanceInfo> rr = new RestResult<ConfigAdvanceInfo>();
        ConfigAdvanceInfo configInfo = persistService
            .findConfigAdvanceInfo(dataId, group, tenant);
=======
    
    @GetMapping("/catalog")
    @Secured(action = ActionTypes.READ, parser = ConfigResourceParser.class)
    public RestResult<ConfigAdvanceInfo> getConfigAdvanceInfo(@RequestParam("dataId") String dataId,
            @RequestParam("group") String group,
            @RequestParam(value = "tenant", required = false, defaultValue = StringUtils.EMPTY) String tenant) {
        RestResult<ConfigAdvanceInfo> rr = new RestResult<ConfigAdvanceInfo>();
        ConfigAdvanceInfo configInfo = persistService.findConfigAdvanceInfo(dataId, group, tenant);
>>>>>>> 84b733a3
        rr.setCode(200);
        rr.setData(configInfo);
        return rr;
    }
<<<<<<< HEAD

    /**
     * The client listens for configuration changes
=======
    
    /**
     * The client listens for configuration changes.
>>>>>>> 84b733a3
     */
    @PostMapping("/listener")
    @Secured(action = ActionTypes.READ, parser = ConfigResourceParser.class)
    public void listener(HttpServletRequest request, HttpServletResponse response)
<<<<<<< HEAD
        throws ServletException, IOException {
=======
            throws ServletException, IOException {
>>>>>>> 84b733a3
        request.setAttribute("org.apache.catalina.ASYNC_SUPPORTED", true);
        String probeModify = request.getParameter("Listening-Configs");
        if (StringUtils.isBlank(probeModify)) {
            throw new IllegalArgumentException("invalid probeModify");
        }
<<<<<<< HEAD

        probeModify = URLDecoder.decode(probeModify, Constants.ENCODE);

=======
        
        probeModify = URLDecoder.decode(probeModify, Constants.ENCODE);
        
>>>>>>> 84b733a3
        Map<String, String> clientMd5Map;
        try {
            clientMd5Map = MD5Util.getClientMd5Map(probeModify);
        } catch (Throwable e) {
            throw new IllegalArgumentException("invalid probeModify");
        }
<<<<<<< HEAD

        // do long-polling
        inner.doPollingConfig(request, response, clientMd5Map, probeModify.length());
    }

    /**
     * Subscribe to configured client information
=======
        
        // do long-polling
        inner.doPollingConfig(request, response, clientMd5Map, probeModify.length());
    }
    
    /**
     * Subscribe to configured client information.
>>>>>>> 84b733a3
     */
    @GetMapping("/listener")
    @Secured(action = ActionTypes.READ, parser = ConfigResourceParser.class)
    public GroupkeyListenserStatus getListeners(@RequestParam("dataId") String dataId,
<<<<<<< HEAD
                                                @RequestParam("group") String group,
                                                @RequestParam(value = "tenant", required = false) String tenant,
                                                @RequestParam(value = "sampleTime", required = false, defaultValue = "1") int sampleTime)
        throws Exception {
        group = StringUtils.isBlank(group) ? Constants.DEFAULT_GROUP : group;
        SampleResult collectSampleResult = configSubService
            .getCollectSampleResult(dataId, group, tenant, sampleTime);
        GroupkeyListenserStatus gls = new GroupkeyListenserStatus();
        gls.setCollectStatus(200);
        if (collectSampleResult.getLisentersGroupkeyStatus() != null) {
            gls.setLisentersGroupkeyStatus(
                collectSampleResult.getLisentersGroupkeyStatus());
        }
        return gls;
    }

=======
            @RequestParam("group") String group, @RequestParam(value = "tenant", required = false) String tenant,
            @RequestParam(value = "sampleTime", required = false, defaultValue = "1") int sampleTime) throws Exception {
        group = StringUtils.isBlank(group) ? Constants.DEFAULT_GROUP : group;
        SampleResult collectSampleResult = configSubService.getCollectSampleResult(dataId, group, tenant, sampleTime);
        GroupkeyListenserStatus gls = new GroupkeyListenserStatus();
        gls.setCollectStatus(200);
        if (collectSampleResult.getLisentersGroupkeyStatus() != null) {
            gls.setLisentersGroupkeyStatus(collectSampleResult.getLisentersGroupkeyStatus());
        }
        return gls;
    }
    
>>>>>>> 84b733a3
    /**
     * Query the configuration information and return it in JSON format.
     */
    @GetMapping(params = "search=accurate")
    @Secured(action = ActionTypes.READ, parser = ConfigResourceParser.class)
<<<<<<< HEAD
    public Page<ConfigInfo> searchConfig(@RequestParam("dataId") String dataId,
                                         @RequestParam("group") String group,
                                         @RequestParam(value = "appName", required = false) String appName,
                                         @RequestParam(value = "tenant", required = false, defaultValue = StringUtils.EMPTY) String tenant,
                                         @RequestParam(value = "config_tags", required = false) String configTags,
                                         @RequestParam("pageNo") int pageNo, @RequestParam("pageSize") int pageSize) {
=======
    public Page<ConfigInfo> searchConfig(@RequestParam("dataId") String dataId, @RequestParam("group") String group,
            @RequestParam(value = "appName", required = false) String appName,
            @RequestParam(value = "tenant", required = false, defaultValue = StringUtils.EMPTY) String tenant,
            @RequestParam(value = "config_tags", required = false) String configTags,
            @RequestParam("pageNo") int pageNo, @RequestParam("pageSize") int pageSize) {
>>>>>>> 84b733a3
        Map<String, Object> configAdvanceInfo = new HashMap<String, Object>(100);
        if (StringUtils.isNotBlank(appName)) {
            configAdvanceInfo.put("appName", appName);
        }
        if (StringUtils.isNotBlank(configTags)) {
            configAdvanceInfo.put("config_tags", configTags);
        }
        try {
<<<<<<< HEAD
            return persistServiceTmp
                .findConfigInfo4Page(pageNo, pageSize, dataId, group, tenant, appName);
        } catch (Exception e) {
            String errorMsg =
                "serialize page error, dataId=" + dataId + ", group=" + group;
            log.error(errorMsg, e);
            throw new RuntimeException(errorMsg, e);
        }
    }

    /**
     * Fuzzy query configuration information. Fuzzy queries based only on content are not allowed, that is,
     * both dataId and group are NULL, but content is not NULL. In this case, all configurations are returned.
=======
            return persistService.findConfigInfo4Page(pageNo, pageSize, dataId, group, tenant, configAdvanceInfo);
        } catch (Exception e) {
            String errorMsg = "serialize page error, dataId=" + dataId + ", group=" + group;
            LOGGER.error(errorMsg, e);
            throw new RuntimeException(errorMsg, e);
        }
    }
    
    /**
     * Fuzzy query configuration information. Fuzzy queries based only on content are not allowed, that is, both dataId
     * and group are NULL, but content is not NULL. In this case, all configurations are returned.
>>>>>>> 84b733a3
     */
    @GetMapping(params = "search=blur")
    @Secured(action = ActionTypes.READ, parser = ConfigResourceParser.class)
    public Page<ConfigInfo> fuzzySearchConfig(@RequestParam("dataId") String dataId,
<<<<<<< HEAD
                                              @RequestParam("group") String group,
                                              @RequestParam(value = "appName", required = false) String appName,
                                              @RequestParam(value = "tenant", required = false, defaultValue = StringUtils.EMPTY) String tenant,
                                              @RequestParam(value = "config_tags", required = false) String configTags,
                                              @RequestParam("pageNo") int pageNo, @RequestParam("pageSize") int pageSize) {
=======
            @RequestParam("group") String group, @RequestParam(value = "appName", required = false) String appName,
            @RequestParam(value = "tenant", required = false, defaultValue = StringUtils.EMPTY) String tenant,
            @RequestParam(value = "config_tags", required = false) String configTags,
            @RequestParam("pageNo") int pageNo, @RequestParam("pageSize") int pageSize) {
>>>>>>> 84b733a3
        Map<String, Object> configAdvanceInfo = new HashMap<String, Object>(50);
        if (StringUtils.isNotBlank(appName)) {
            configAdvanceInfo.put("appName", appName);
        }
        if (StringUtils.isNotBlank(configTags)) {
            configAdvanceInfo.put("config_tags", configTags);
        }
        try {
<<<<<<< HEAD
            return persistServiceTmp
                .findConfigInfoLike4Page(pageNo, pageSize, dataId, group, tenant, appName);
        } catch (Exception e) {
            String errorMsg =
                "serialize page error, dataId=" + dataId + ", group=" + group;
            log.error(errorMsg, e);
            throw new RuntimeException(errorMsg, e);
        }
    }

    @DeleteMapping(params = "beta=true")
    @Secured(action = ActionTypes.WRITE, parser = ConfigResourceParser.class)
    public RestResult<Boolean> stopBeta(@RequestParam(value = "dataId") String dataId,
                                        @RequestParam(value = "group") String group,
                                        @RequestParam(value = "tenant", required = false, defaultValue = StringUtils.EMPTY) String tenant) {
=======
            return persistService.findConfigInfoLike4Page(pageNo, pageSize, dataId, group, tenant, configAdvanceInfo);
        } catch (Exception e) {
            String errorMsg = "serialize page error, dataId=" + dataId + ", group=" + group;
            LOGGER.error(errorMsg, e);
            throw new RuntimeException(errorMsg, e);
        }
    }
    
    /**
     * Execute to remove beta operation.
     *
     * @param dataId dataId string value.
     * @param group group string value.
     * @param tenant tenant string value.
     * @return Execute to operate result.
     */
    @DeleteMapping(params = "beta=true")
    @Secured(action = ActionTypes.WRITE, parser = ConfigResourceParser.class)
    public RestResult<Boolean> stopBeta(@RequestParam(value = "dataId") String dataId,
            @RequestParam(value = "group") String group,
            @RequestParam(value = "tenant", required = false, defaultValue = StringUtils.EMPTY) String tenant) {
>>>>>>> 84b733a3
        RestResult<Boolean> rr = new RestResult<Boolean>();
        try {
            persistService.removeConfigInfo4Beta(dataId, group, tenant);
        } catch (Exception e) {
<<<<<<< HEAD
            log.error("remove beta data error", e);
=======
            LOGGER.error("remove beta data error", e);
>>>>>>> 84b733a3
            rr.setCode(500);
            rr.setData(false);
            rr.setMessage("remove beta data error");
            return rr;
        }
<<<<<<< HEAD
        ConfigChangePublisher.notifyConfigChange(new ConfigDataChangeEvent(true, dataId, group, tenant, System.currentTimeMillis()));
=======
        ConfigChangePublisher
                .notifyConfigChange(new ConfigDataChangeEvent(true, dataId, group, tenant, System.currentTimeMillis()));
>>>>>>> 84b733a3
        rr.setCode(200);
        rr.setData(true);
        rr.setMessage("stop beta ok");
        return rr;
    }
<<<<<<< HEAD

    @GetMapping(params = "beta=true")
    @Secured(action = ActionTypes.READ, parser = ConfigResourceParser.class)
    public RestResult<ConfigInfo4Beta> queryBeta(
        @RequestParam(value = "dataId") String dataId,
        @RequestParam(value = "group") String group,
        @RequestParam(value = "tenant", required = false, defaultValue = StringUtils.EMPTY) String tenant) {
        RestResult<ConfigInfo4Beta> rr = new RestResult<ConfigInfo4Beta>();
        try {
            ConfigInfo4Beta ci = persistService
                .findConfigInfo4Beta(dataId, group, tenant);
=======
    
    /**
     * Execute to query beta operation.
     *
     * @param dataId dataId string value.
     * @param group group string value.
     * @param tenant tenant string value.
     * @return RestResult for ConfigInfo4Beta.
     */
    @GetMapping(params = "beta=true")
    @Secured(action = ActionTypes.READ, parser = ConfigResourceParser.class)
    public RestResult<ConfigInfo4Beta> queryBeta(@RequestParam(value = "dataId") String dataId,
            @RequestParam(value = "group") String group,
            @RequestParam(value = "tenant", required = false, defaultValue = StringUtils.EMPTY) String tenant) {
        RestResult<ConfigInfo4Beta> rr = new RestResult<ConfigInfo4Beta>();
        try {
            ConfigInfo4Beta ci = persistService.findConfigInfo4Beta(dataId, group, tenant);
>>>>>>> 84b733a3
            rr.setCode(200);
            rr.setData(ci);
            rr.setMessage("stop beta ok");
            return rr;
        } catch (Exception e) {
<<<<<<< HEAD
            log.error("remove beta data error", e);
=======
            LOGGER.error("remove beta data error", e);
>>>>>>> 84b733a3
            rr.setCode(500);
            rr.setMessage("remove beta data error");
            return rr;
        }
    }
<<<<<<< HEAD

    @GetMapping(params = "export=true")
    @Secured(action = ActionTypes.READ, parser = ConfigResourceParser.class)
    public ResponseEntity<byte[]> exportConfig(
        @RequestParam(value = "dataId", required = false) String dataId,
        @RequestParam(value = "group", required = false) String group,
        @RequestParam(value = "appName", required = false) String appName,
        @RequestParam(value = "tenant", required = false, defaultValue = StringUtils.EMPTY) String tenant,
        @RequestParam(value = "ids", required = false) List<Long> ids) {
        ids.removeAll(Collections.singleton(null));
        tenant = processTenant(tenant);
        List<ConfigAllInfo> dataList = persistService
            .findAllConfigInfo4Export(dataId, group, tenant, appName, ids);
        List<ZipUtils.ZipItem> zipItemList = new ArrayList<>();
        StringBuilder metaData = null;
        for (ConfigAllInfo ci : dataList) {
=======
    
    /**
     * Execute export config operation.
     *
     * @param dataId dataId string value.
     * @param group group string value.
     * @param appName appName string value.
     * @param tenant tenant string value.
     * @param ids id list value.
     * @return ResponseEntity.
     */
    @GetMapping(params = "export=true")
    @Secured(action = ActionTypes.READ, parser = ConfigResourceParser.class)
    public ResponseEntity<byte[]> exportConfig(@RequestParam(value = "dataId", required = false) String dataId,
            @RequestParam(value = "group", required = false) String group,
            @RequestParam(value = "appName", required = false) String appName,
            @RequestParam(value = "tenant", required = false, defaultValue = StringUtils.EMPTY) String tenant,
            @RequestParam(value = "ids", required = false) List<Long> ids) {
        ids.removeAll(Collections.singleton(null));
        tenant = processTenant(tenant);
        List<ConfigAllInfo> dataList = persistService.findAllConfigInfo4Export(dataId, group, tenant, appName, ids);
        List<ZipUtils.ZipItem> zipItemList = new ArrayList<>();
        StringBuilder metaData = null;
        for (ConfigInfo ci : dataList) {
>>>>>>> 84b733a3
            if (StringUtils.isNotBlank(ci.getAppName())) {
                // Handle appName
                if (metaData == null) {
                    metaData = new StringBuilder();
                }
                String metaDataId = ci.getDataId();
                if (metaDataId.contains(".")) {
<<<<<<< HEAD
                    metaDataId =
                        metaDataId.substring(0, metaDataId.lastIndexOf(".")) + "~"
                            + metaDataId
                            .substring(metaDataId.lastIndexOf(".") + 1);
                }
                metaData.append(ci.getGroup()).append(".").append(metaDataId)
                    .append(".app=")
                    // Fixed use of "\r\n" here
                    .append(ci.getAppName()).append("\r\n");
=======
                    metaDataId = metaDataId.substring(0, metaDataId.lastIndexOf(".")) + "~" + metaDataId
                            .substring(metaDataId.lastIndexOf(".") + 1);
                }
                metaData.append(ci.getGroup()).append(".").append(metaDataId).append(".app=")
                        // Fixed use of "\r\n" here
                        .append(ci.getAppName()).append("\r\n");
>>>>>>> 84b733a3
            }
            String itemName = ci.getGroup() + "/" + ci.getDataId();
            zipItemList.add(new ZipUtils.ZipItem(itemName, ci.getContent()));
        }
        if (metaData != null) {
            zipItemList.add(new ZipUtils.ZipItem(".meta.yml", metaData.toString()));
        }
<<<<<<< HEAD

        HttpHeaders headers = new HttpHeaders();
        String fileName = EXPORT_CONFIG_FILE_NAME + DateFormatUtils
            .format(new Date(), EXPORT_CONFIG_FILE_NAME_DATE_FORMAT)
            + EXPORT_CONFIG_FILE_NAME_EXT;
        headers.add("Content-Disposition", "attachment;filename=" + fileName);
        return new ResponseEntity<byte[]>(ZipUtils.zip(zipItemList), headers,
            HttpStatus.OK);
    }

    @PostMapping(params = "import=true")
    @Secured(action = ActionTypes.WRITE, parser = ConfigResourceParser.class)
    public RestResult<Map<String, Object>> importAndPublishConfig(
        HttpServletRequest request,
        @RequestParam(value = "src_user", required = false) String srcUser,
        @RequestParam(value = "namespace", required = false) String namespace,
        @RequestParam(value = "policy", defaultValue = "ABORT") SameConfigPolicy policy,
        MultipartFile file) throws NacosException {
        Map<String, Object> failedData = new HashMap<>(4);

        if (Objects.isNull(file)) {
            return ResultBuilder.buildResult(ResultCodeEnum.DATA_EMPTY, failedData);
        }

        if (StringUtils.isNotBlank(namespace)) {
            if (persistService.tenantInfoCountByTenantId(namespace) <= 0) {
                failedData.put("succCount", 0);
                return ResultBuilder
                    .buildResult(ResultCodeEnum.NAMESPACE_NOT_EXIST, failedData);
=======
        
        HttpHeaders headers = new HttpHeaders();
        String fileName =
                EXPORT_CONFIG_FILE_NAME + DateFormatUtils.format(new Date(), EXPORT_CONFIG_FILE_NAME_DATE_FORMAT)
                        + EXPORT_CONFIG_FILE_NAME_EXT;
        headers.add("Content-Disposition", "attachment;filename=" + fileName);
        return new ResponseEntity<byte[]>(ZipUtils.zip(zipItemList), headers, HttpStatus.OK);
    }
    
    /**
     * Execute import and publish config operation.
     *
     * @param request http servlet request .
     * @param srcUser src user string value.
     * @param namespace namespace string value.
     * @param policy policy model.
     * @param file MultipartFile.
     * @return RestResult Map.
     * @throws NacosException NacosException.
     */
    @PostMapping(params = "import=true")
    @Secured(action = ActionTypes.WRITE, parser = ConfigResourceParser.class)
    public RestResult<Map<String, Object>> importAndPublishConfig(HttpServletRequest request,
            @RequestParam(value = "src_user", required = false) String srcUser,
            @RequestParam(value = "namespace", required = false) String namespace,
            @RequestParam(value = "policy", defaultValue = "ABORT") SameConfigPolicy policy, MultipartFile file)
            throws NacosException {
        Map<String, Object> failedData = new HashMap<>(4);
        
        if (Objects.isNull(file)) {
            return ResultBuilder.buildResult(ResultCodeEnum.DATA_EMPTY, failedData);
        }
        
        if (StringUtils.isNotBlank(namespace)) {
            if (persistService.tenantInfoCountByTenantId(namespace) <= 0) {
                failedData.put("succCount", 0);
                return ResultBuilder.buildResult(ResultCodeEnum.NAMESPACE_NOT_EXIST, failedData);
>>>>>>> 84b733a3
            }
        }
        List<ConfigAllInfo> configInfoList = null;
        try {
            ZipUtils.UnZipResult unziped = ZipUtils.unzip(file.getBytes());
            ZipUtils.ZipItem metaDataZipItem = unziped.getMetaDataItem();
            Map<String, String> metaDataMap = new HashMap<>(16);
            if (metaDataZipItem != null) {
                String metaDataStr = metaDataZipItem.getItemData();
                String[] metaDataArr = metaDataStr.split("\r\n");
                for (String metaDataItem : metaDataArr) {
                    String[] metaDataItemArr = metaDataItem.split("=");
                    if (metaDataItemArr.length != 2) {
                        failedData.put("succCount", 0);
<<<<<<< HEAD
                        return ResultBuilder
                            .buildResult(ResultCodeEnum.METADATA_ILLEGAL, failedData);
=======
                        return ResultBuilder.buildResult(ResultCodeEnum.METADATA_ILLEGAL, failedData);
>>>>>>> 84b733a3
                    }
                    metaDataMap.put(metaDataItemArr[0], metaDataItemArr[1]);
                }
            }
            List<ZipUtils.ZipItem> itemList = unziped.getZipItemList();
            if (itemList != null && !itemList.isEmpty()) {
                configInfoList = new ArrayList<>(itemList.size());
                for (ZipUtils.ZipItem item : itemList) {
                    String[] groupAdnDataId = item.getItemName().split("/");
                    if (!item.getItemName().contains("/") || groupAdnDataId.length != 2) {
                        failedData.put("succCount", 0);
<<<<<<< HEAD
                        return ResultBuilder
                            .buildResult(ResultCodeEnum.DATA_VALIDATION_FAILED,
                                failedData);
=======
                        return ResultBuilder.buildResult(ResultCodeEnum.DATA_VALIDATION_FAILED, failedData);
>>>>>>> 84b733a3
                    }
                    String group = groupAdnDataId[0];
                    String dataId = groupAdnDataId[1];
                    String tempDataId = dataId;
                    if (tempDataId.contains(".")) {
<<<<<<< HEAD
                        tempDataId =
                            tempDataId.substring(0, tempDataId.lastIndexOf(".")) + "~"
                                + tempDataId
                                .substring(tempDataId.lastIndexOf(".") + 1);
                    }
                    String metaDataId = group + "." + tempDataId + ".app";
=======
                        tempDataId = tempDataId.substring(0, tempDataId.lastIndexOf(".")) + "~" + tempDataId
                                .substring(tempDataId.lastIndexOf(".") + 1);
                    }
                    final String metaDataId = group + "." + tempDataId + ".app";
>>>>>>> 84b733a3
                    ConfigAllInfo ci = new ConfigAllInfo();
                    ci.setTenant(namespace);
                    ci.setGroup(group);
                    ci.setDataId(dataId);
                    ci.setContent(item.getItemData());
                    if (metaDataMap.get(metaDataId) != null) {
                        ci.setAppName(metaDataMap.get(metaDataId));
                    }
                    configInfoList.add(ci);
                }
            }
        } catch (IOException e) {
            failedData.put("succCount", 0);
<<<<<<< HEAD
            log.error("parsing data failed", e);
            return ResultBuilder
                .buildResult(ResultCodeEnum.PARSING_DATA_FAILED, failedData);
=======
            LOGGER.error("parsing data failed", e);
            return ResultBuilder.buildResult(ResultCodeEnum.PARSING_DATA_FAILED, failedData);
>>>>>>> 84b733a3
        }
        if (configInfoList == null || configInfoList.isEmpty()) {
            failedData.put("succCount", 0);
            return ResultBuilder.buildResult(ResultCodeEnum.DATA_EMPTY, failedData);
        }
        final String srcIp = RequestUtil.getRemoteIp(request);
        String requestIpApp = RequestUtil.getAppName(request);
        final Timestamp time = TimeUtils.getCurrentTime();
        Map<String, Object> saveResult = persistService
<<<<<<< HEAD
            .batchInsertOrUpdate(configInfoList, srcUser, srcIp, null, time, false,
                policy);
        for (ConfigAllInfo configInfo : configInfoList) {
            ConfigChangePublisher.notifyConfigChange(
                new ConfigDataChangeEvent(false, configInfo.getDataId(),
                    configInfo.getGroup(), configInfo.getTenant(),
                    time.getTime()));
            ConfigTraceService
                .logPersistenceEvent(configInfo.getDataId(), configInfo.getGroup(),
                    configInfo.getTenant(), requestIpApp, time.getTime(),
                    InetUtils.getSelfIp(), ConfigTraceService.PERSISTENCE_EVENT_PUB,
                    configInfo.getContent());
        }
        return ResultBuilder.buildSuccessResult("导入成功", saveResult);
    }

    @PostMapping(params = "clone=true")
    @Secured(action = ActionTypes.WRITE, parser = ConfigResourceParser.class)
    public RestResult<Map<String, Object>> cloneConfig(HttpServletRequest request,
                                                       @RequestParam(value = "src_user", required = false) String srcUser,
                                                       @RequestParam(value = "tenant", required = true) String namespace,
                                                       @RequestBody(required = true) List<SameNamespaceCloneConfigBean> configBeansList,
                                                       @RequestParam(value = "policy", defaultValue = "ABORT") SameConfigPolicy policy)
        throws NacosException {
        Map<String, Object> failedData = new HashMap<>(4);
        if (CollectionUtils.isEmpty(configBeansList)) {
            failedData.put("succCount", 0);
            return ResultBuilder
                .buildResult(ResultCodeEnum.NO_SELECTED_CONFIG, failedData);
        }
        configBeansList.removeAll(Collections.singleton(null));

=======
                .batchInsertOrUpdate(configInfoList, srcUser, srcIp, null, time, false, policy);
        for (ConfigInfo configInfo : configInfoList) {
            ConfigChangePublisher.notifyConfigChange(
                    new ConfigDataChangeEvent(false, configInfo.getDataId(), configInfo.getGroup(),
                            configInfo.getTenant(), time.getTime()));
            ConfigTraceService
                    .logPersistenceEvent(configInfo.getDataId(), configInfo.getGroup(), configInfo.getTenant(),
                            requestIpApp, time.getTime(), InetUtils.getSelfIp(),
                            ConfigTraceService.PERSISTENCE_EVENT_PUB, configInfo.getContent());
        }
        return ResultBuilder.buildSuccessResult("导入成功", saveResult);
    }
    
    /**
     * Execute clone config operation.
     *
     * @param request http servlet request .
     * @param srcUser src user string value.
     * @param namespace namespace string value.
     * @param configBeansList config beans list.
     * @param policy config policy model.
     * @return RestResult for map.
     * @throws NacosException NacosException.
     */
    @PostMapping(params = "clone=true")
    @Secured(action = ActionTypes.WRITE, parser = ConfigResourceParser.class)
    public RestResult<Map<String, Object>> cloneConfig(HttpServletRequest request,
            @RequestParam(value = "src_user", required = false) String srcUser,
            @RequestParam(value = "tenant", required = true) String namespace,
            @RequestBody(required = true) List<SameNamespaceCloneConfigBean> configBeansList,
            @RequestParam(value = "policy", defaultValue = "ABORT") SameConfigPolicy policy) throws NacosException {
        Map<String, Object> failedData = new HashMap<>(4);
        if (CollectionUtils.isEmpty(configBeansList)) {
            failedData.put("succCount", 0);
            return ResultBuilder.buildResult(ResultCodeEnum.NO_SELECTED_CONFIG, failedData);
        }
        configBeansList.removeAll(Collections.singleton(null));
        
>>>>>>> 84b733a3
        if (NAMESPACE_PUBLIC_KEY.equalsIgnoreCase(namespace)) {
            namespace = "";
        } else if (persistService.tenantInfoCountByTenantId(namespace) <= 0) {
            failedData.put("succCount", 0);
<<<<<<< HEAD
            return ResultBuilder
                .buildResult(ResultCodeEnum.NAMESPACE_NOT_EXIST, failedData);
        }

        List<Long> idList = new ArrayList<>(configBeansList.size());
        Map<Long, SameNamespaceCloneConfigBean> configBeansMap = configBeansList.stream()
            .collect(Collectors.toMap(SameNamespaceCloneConfigBean::getCfgId, cfg -> {
                idList.add(cfg.getCfgId());
                return cfg;
            }, (k1, k2) -> k1));

        List<ConfigAllInfo> queryedDataList = persistService
            .findAllConfigInfo4Export(null, null, null, null, idList);

=======
            return ResultBuilder.buildResult(ResultCodeEnum.NAMESPACE_NOT_EXIST, failedData);
        }
        
        List<Long> idList = new ArrayList<>(configBeansList.size());
        Map<Long, SameNamespaceCloneConfigBean> configBeansMap = configBeansList.stream()
                .collect(Collectors.toMap(SameNamespaceCloneConfigBean::getCfgId, cfg -> {
                    idList.add(cfg.getCfgId());
                    return cfg;
                }, (k1, k2) -> k1));
        
        List<ConfigAllInfo> queryedDataList = persistService.findAllConfigInfo4Export(null, null, null, null, idList);
        
>>>>>>> 84b733a3
        if (queryedDataList == null || queryedDataList.isEmpty()) {
            failedData.put("succCount", 0);
            return ResultBuilder.buildResult(ResultCodeEnum.DATA_EMPTY, failedData);
        }
<<<<<<< HEAD

        List<ConfigAllInfo> configInfoList4Clone = new ArrayList<>(
            queryedDataList.size());

=======
        
        List<ConfigAllInfo> configInfoList4Clone = new ArrayList<>(queryedDataList.size());
        
>>>>>>> 84b733a3
        for (ConfigAllInfo ci : queryedDataList) {
            SameNamespaceCloneConfigBean prarmBean = configBeansMap.get(ci.getId());
            ConfigAllInfo ci4save = new ConfigAllInfo();
            ci4save.setTenant(namespace);
            ci4save.setType(ci.getType());
<<<<<<< HEAD
            ci4save.setGroup(
                (prarmBean != null && StringUtils.isNotBlank(prarmBean.getGroup())) ?
                    prarmBean.getGroup() :
                    ci.getGroup());
            ci4save.setDataId(
                (prarmBean != null && StringUtils.isNotBlank(prarmBean.getDataId())) ?
                    prarmBean.getDataId() :
                    ci.getDataId());
=======
            ci4save.setGroup((prarmBean != null && StringUtils.isNotBlank(prarmBean.getGroup())) ? prarmBean.getGroup()
                    : ci.getGroup());
            ci4save.setDataId(
                    (prarmBean != null && StringUtils.isNotBlank(prarmBean.getDataId())) ? prarmBean.getDataId()
                            : ci.getDataId());
>>>>>>> 84b733a3
            ci4save.setContent(ci.getContent());
            if (StringUtils.isNotBlank(ci.getAppName())) {
                ci4save.setAppName(ci.getAppName());
            }
            configInfoList4Clone.add(ci4save);
        }
<<<<<<< HEAD

=======
        
>>>>>>> 84b733a3
        if (configInfoList4Clone.isEmpty()) {
            failedData.put("succCount", 0);
            return ResultBuilder.buildResult(ResultCodeEnum.DATA_EMPTY, failedData);
        }
        final String srcIp = RequestUtil.getRemoteIp(request);
        String requestIpApp = RequestUtil.getAppName(request);
        final Timestamp time = TimeUtils.getCurrentTime();
        Map<String, Object> saveResult = persistService
<<<<<<< HEAD
            .batchInsertOrUpdate(configInfoList4Clone, srcUser, srcIp, null, time,
                false, policy);
        for (ConfigAllInfo configInfo : configInfoList4Clone) {
            ConfigChangePublisher.notifyConfigChange(
                new ConfigDataChangeEvent(false, configInfo.getDataId(),
                    configInfo.getGroup(), configInfo.getTenant(),
                    time.getTime()));
            ConfigTraceService
                .logPersistenceEvent(configInfo.getDataId(), configInfo.getGroup(),
                    configInfo.getTenant(), requestIpApp, time.getTime(),
                    InetUtils.getSelfIp(), ConfigTraceService.PERSISTENCE_EVENT_PUB,
                    configInfo.getContent());
        }
        return ResultBuilder.buildSuccessResult("Clone Completed Successfully", saveResult);
    }

    private String processTenant(String tenant) {
        if (StringUtils.isEmpty(tenant) || NAMESPACE_PUBLIC_KEY
            .equalsIgnoreCase(tenant)) {
=======
                .batchInsertOrUpdate(configInfoList4Clone, srcUser, srcIp, null, time, false, policy);
        for (ConfigInfo configInfo : configInfoList4Clone) {
            ConfigChangePublisher.notifyConfigChange(
                    new ConfigDataChangeEvent(false, configInfo.getDataId(), configInfo.getGroup(),
                            configInfo.getTenant(), time.getTime()));
            ConfigTraceService
                    .logPersistenceEvent(configInfo.getDataId(), configInfo.getGroup(), configInfo.getTenant(),
                            requestIpApp, time.getTime(), InetUtils.getSelfIp(),
                            ConfigTraceService.PERSISTENCE_EVENT_PUB, configInfo.getContent());
        }
        return ResultBuilder.buildSuccessResult("Clone Completed Successfully", saveResult);
    }
    
    private String processTenant(String tenant) {
        if (StringUtils.isEmpty(tenant) || NAMESPACE_PUBLIC_KEY.equalsIgnoreCase(tenant)) {
>>>>>>> 84b733a3
            return "";
        }
        return tenant;
    }
<<<<<<< HEAD


=======
    
>>>>>>> 84b733a3
}<|MERGE_RESOLUTION|>--- conflicted
+++ resolved
@@ -22,16 +22,16 @@
 import com.alibaba.nacos.config.server.auth.ConfigResourceParser;
 import com.alibaba.nacos.config.server.constant.Constants;
 import com.alibaba.nacos.config.server.controller.parameters.SameNamespaceCloneConfigBean;
-import com.alibaba.nacos.config.server.modules.entity.ConfigInfo;
+import com.alibaba.nacos.config.server.model.ConfigAdvanceInfo;
+import com.alibaba.nacos.config.server.model.ConfigAllInfo;
+import com.alibaba.nacos.config.server.model.ConfigInfo;
+import com.alibaba.nacos.config.server.model.ConfigInfo4Beta;
+import com.alibaba.nacos.config.server.model.GroupkeyListenserStatus;
+import com.alibaba.nacos.config.server.model.Page;
+import com.alibaba.nacos.config.server.model.SameConfigPolicy;
+import com.alibaba.nacos.config.server.model.SampleResult;
 import com.alibaba.nacos.config.server.result.ResultBuilder;
 import com.alibaba.nacos.config.server.result.code.ResultCodeEnum;
-import com.alibaba.nacos.config.server.service.*;
-import com.alibaba.nacos.config.server.model.ConfigAdvanceInfo;
-import com.alibaba.nacos.config.server.model.ConfigAllInfo;
-import com.alibaba.nacos.config.server.model.ConfigInfo4Beta;
-import com.alibaba.nacos.config.server.model.GroupkeyListenserStatus;
-import com.alibaba.nacos.config.server.model.SameConfigPolicy;
-import com.alibaba.nacos.config.server.model.SampleResult;
 import com.alibaba.nacos.config.server.service.AggrWhitelist;
 import com.alibaba.nacos.config.server.model.event.ConfigDataChangeEvent;
 import com.alibaba.nacos.config.server.service.ConfigChangePublisher;
@@ -51,7 +51,6 @@
 import org.slf4j.Logger;
 import org.slf4j.LoggerFactory;
 import org.springframework.beans.factory.annotation.Autowired;
-import org.springframework.data.domain.Page;
 import org.springframework.http.HttpHeaders;
 import org.springframework.http.HttpStatus;
 import org.springframework.http.ResponseEntity;
@@ -80,8 +79,6 @@
 import java.util.Objects;
 import java.util.stream.Collectors;
 
-import static com.alibaba.nacos.config.server.utils.SystemConfig.LOCAL_IP;
-
 /**
  * Special controller for soft load client to publish data.
  *
@@ -90,9 +87,8 @@
 @RestController
 @RequestMapping(Constants.CONFIG_CONTROLLER_PATH)
 public class ConfigController {
-<<<<<<< HEAD
-
-    private static final Logger log = LoggerFactory.getLogger(ConfigController.class);
+
+    private static final Logger LOGGER = LoggerFactory.getLogger(ConfigController.class);
 
     private static final String NAMESPACE_PUBLIC_KEY = "public";
 
@@ -107,63 +103,26 @@
     private final PersistService persistService;
 
     private final ConfigSubService configSubService;
-
-    private final PersistServiceTmp persistServiceTmp;
 
     @Autowired
     public ConfigController(ConfigServletInner configServletInner, PersistService persistService,
-                            ConfigSubService configSubService, PersistServiceTmp persistServiceTmp) {
+                            ConfigSubService configSubService) {
         this.inner = configServletInner;
         this.persistService = persistService;
         this.configSubService = configSubService;
-        this.persistServiceTmp = persistServiceTmp;
-    }
-
+    }
 
     /**
      * Adds or updates non-aggregated data.
      *
-     * @throws NacosException
-=======
-    
-    private static final Logger LOGGER = LoggerFactory.getLogger(ConfigController.class);
-    
-    private static final String NAMESPACE_PUBLIC_KEY = "public";
-    
-    private static final String EXPORT_CONFIG_FILE_NAME = "nacos_config_export_";
-    
-    private static final String EXPORT_CONFIG_FILE_NAME_EXT = ".zip";
-    
-    private static final String EXPORT_CONFIG_FILE_NAME_DATE_FORMAT = "yyyyMMddHHmmss";
-    
-    private final ConfigServletInner inner;
-    
-    private final PersistService persistService;
-    
-    private final ConfigSubService configSubService;
-    
-    @Autowired
-    public ConfigController(ConfigServletInner configServletInner, PersistService persistService,
-            ConfigSubService configSubService) {
-        this.inner = configServletInner;
-        this.persistService = persistService;
-        this.configSubService = configSubService;
-    }
-    
-    /**
-     * Adds or updates non-aggregated data.
-     *
      * @throws NacosException NacosException.
->>>>>>> 84b733a3
      */
     @PostMapping
     @Secured(action = ActionTypes.WRITE, parser = ConfigResourceParser.class)
     public Boolean publishConfig(HttpServletRequest request, HttpServletResponse response,
-<<<<<<< HEAD
                                  @RequestParam(value = "dataId") String dataId, @RequestParam(value = "group") String group,
                                  @RequestParam(value = "tenant", required = false, defaultValue = StringUtils.EMPTY) String tenant,
-                                 @RequestParam(value = "content") String content,
-                                 @RequestParam(value = "tag", required = false) String tag,
+                                 @RequestParam(value = "content") String content, @RequestParam(value = "tag", required = false) String tag,
                                  @RequestParam(value = "appName", required = false) String appName,
                                  @RequestParam(value = "src_user", required = false) String srcUser,
                                  @RequestParam(value = "config_tags", required = false) String configTags,
@@ -171,27 +130,10 @@
                                  @RequestParam(value = "use", required = false) String use,
                                  @RequestParam(value = "effect", required = false) String effect,
                                  @RequestParam(value = "type", required = false) String type,
-                                 @RequestParam(value = "schema", required = false) String schema)
-        throws NacosException {
-
-        final String srcIp = RequestUtil.getRemoteIp(request);
-        String requestIpApp = RequestUtil.getAppName(request);
-=======
-            @RequestParam(value = "dataId") String dataId, @RequestParam(value = "group") String group,
-            @RequestParam(value = "tenant", required = false, defaultValue = StringUtils.EMPTY) String tenant,
-            @RequestParam(value = "content") String content, @RequestParam(value = "tag", required = false) String tag,
-            @RequestParam(value = "appName", required = false) String appName,
-            @RequestParam(value = "src_user", required = false) String srcUser,
-            @RequestParam(value = "config_tags", required = false) String configTags,
-            @RequestParam(value = "desc", required = false) String desc,
-            @RequestParam(value = "use", required = false) String use,
-            @RequestParam(value = "effect", required = false) String effect,
-            @RequestParam(value = "type", required = false) String type,
-            @RequestParam(value = "schema", required = false) String schema) throws NacosException {
-        
+                                 @RequestParam(value = "schema", required = false) String schema) throws NacosException {
+
         final String srcIp = RequestUtil.getRemoteIp(request);
         final String requestIpApp = RequestUtil.getAppName(request);
->>>>>>> 84b733a3
         // check tenant
         ParamUtils.checkTenant(tenant);
         ParamUtils.checkParam(dataId, group, "datumId", content);
@@ -204,176 +146,94 @@
         MapUtils.putIfValNoNull(configAdvanceInfo, "type", type);
         MapUtils.putIfValNoNull(configAdvanceInfo, "schema", schema);
         ParamUtils.checkParam(configAdvanceInfo);
-<<<<<<< HEAD
-
-        if (AggrWhitelist.isAggrDataId(dataId)) {
-            log.warn("[aggr-conflict] {} attemp to publish single data, {}, {}",
-                RequestUtil.getRemoteIp(request), dataId, group);
-            throw new NacosException(NacosException.NO_RIGHT,
-                "dataId:" + dataId + " is aggr");
-        }
-
-=======
-        
+
         if (AggrWhitelist.isAggrDataId(dataId)) {
             LOGGER.warn("[aggr-conflict] {} attemp to publish single data, {}, {}", RequestUtil.getRemoteIp(request),
-                    dataId, group);
+                dataId, group);
             throw new NacosException(NacosException.NO_RIGHT, "dataId:" + dataId + " is aggr");
         }
-        
->>>>>>> 84b733a3
+
         final Timestamp time = TimeUtils.getCurrentTime();
         String betaIps = request.getHeader("betaIps");
         ConfigInfo configInfo = new ConfigInfo(dataId, group, tenant, appName, content);
         configInfo.setType(type);
         if (StringUtils.isBlank(betaIps)) {
             if (StringUtils.isBlank(tag)) {
-<<<<<<< HEAD
-                persistServiceTmp.insertOrUpdate(srcIp, srcUser, configInfo, time,
-                    configAdvanceInfo, true);
-                ConfigChangePublisher.notifyConfigChange(new ConfigDataChangeEvent(false, dataId, group, tenant, time.getTime()));
-            } else {
-                persistServiceTmp
-                    .insertOrUpdateTag(configInfo, tag, srcIp, srcUser, time, true);
-                ConfigChangePublisher.notifyConfigChange(new ConfigDataChangeEvent(false, dataId, group, tenant, tag, time.getTime()));
-            }
-        } else {
-            // beta publish
-            persistServiceTmp
-                .insertOrUpdateBeta(configInfo, betaIps, srcIp, srcUser, time, true);
-            ConfigChangePublisher.notifyConfigChange(new ConfigDataChangeEvent(true, dataId, group, tenant, time.getTime()));
-        }
-        ConfigTraceService.logPersistenceEvent(dataId, group, tenant, requestIpApp, time.getTime(),
-            InetUtils.getSelfIp(), ConfigTraceService.PERSISTENCE_EVENT_PUB, content);
-        return true;
-    }
-
-    /**
-     * get configure board infomation fail
-     *
-     * @throws ServletException
-     * @throws IOException
-     * @throws NacosException
-=======
                 persistService.insertOrUpdate(srcIp, srcUser, configInfo, time, configAdvanceInfo, true);
                 ConfigChangePublisher
-                        .notifyConfigChange(new ConfigDataChangeEvent(false, dataId, group, tenant, time.getTime()));
+                    .notifyConfigChange(new ConfigDataChangeEvent(false, dataId, group, tenant, time.getTime()));
             } else {
                 persistService.insertOrUpdateTag(configInfo, tag, srcIp, srcUser, time, true);
                 ConfigChangePublisher.notifyConfigChange(
-                        new ConfigDataChangeEvent(false, dataId, group, tenant, tag, time.getTime()));
+                    new ConfigDataChangeEvent(false, dataId, group, tenant, tag, time.getTime()));
             }
         } else {
             // beta publish
             persistService.insertOrUpdateBeta(configInfo, betaIps, srcIp, srcUser, time, true);
             ConfigChangePublisher
-                    .notifyConfigChange(new ConfigDataChangeEvent(true, dataId, group, tenant, time.getTime()));
+                .notifyConfigChange(new ConfigDataChangeEvent(true, dataId, group, tenant, time.getTime()));
         }
         ConfigTraceService
-                .logPersistenceEvent(dataId, group, tenant, requestIpApp, time.getTime(), InetUtils.getSelfIp(),
-                        ConfigTraceService.PERSISTENCE_EVENT_PUB, content);
+            .logPersistenceEvent(dataId, group, tenant, requestIpApp, time.getTime(), InetUtils.getSelfIp(),
+                ConfigTraceService.PERSISTENCE_EVENT_PUB, content);
         return true;
     }
-    
+
     /**
      * Get configure board infomation fail.
      *
      * @throws ServletException ServletException.
      * @throws IOException IOException.
      * @throws NacosException NacosException.
->>>>>>> 84b733a3
      */
     @GetMapping
     @Secured(action = ActionTypes.READ, parser = ConfigResourceParser.class)
     public void getConfig(HttpServletRequest request, HttpServletResponse response,
-<<<<<<< HEAD
                           @RequestParam("dataId") String dataId, @RequestParam("group") String group,
                           @RequestParam(value = "tenant", required = false, defaultValue = StringUtils.EMPTY) String tenant,
                           @RequestParam(value = "tag", required = false) String tag)
         throws IOException, ServletException, NacosException {
-=======
-            @RequestParam("dataId") String dataId, @RequestParam("group") String group,
-            @RequestParam(value = "tenant", required = false, defaultValue = StringUtils.EMPTY) String tenant,
-            @RequestParam(value = "tag", required = false) String tag)
-            throws IOException, ServletException, NacosException {
->>>>>>> 84b733a3
         // check tenant
         ParamUtils.checkTenant(tenant);
         tenant = processTenant(tenant);
         // check params
         ParamUtils.checkParam(dataId, group, "datumId", "content");
         ParamUtils.checkParam(tag);
-<<<<<<< HEAD
 
         final String clientIp = RequestUtil.getRemoteIp(request);
         inner.doGetConfig(request, response, dataId, group, tenant, tag, clientIp);
     }
 
     /**
-     * Get the specific configuration information that the console USES
-     *
-     * @throws NacosException
+     * Get the specific configuration information that the console USES.
+     *
+     * @throws NacosException NacosException.
      */
     @GetMapping(params = "show=all")
     @Secured(action = ActionTypes.READ, parser = ConfigResourceParser.class)
-    public ConfigAllInfo detailConfigInfo(HttpServletRequest request,
-                                          HttpServletResponse response, @RequestParam("dataId") String dataId,
-                                          @RequestParam("group") String group,
+    public ConfigAllInfo detailConfigInfo(HttpServletRequest request, HttpServletResponse response,
+                                          @RequestParam("dataId") String dataId, @RequestParam("group") String group,
                                           @RequestParam(value = "tenant", required = false, defaultValue = StringUtils.EMPTY) String tenant)
         throws NacosException {
-=======
-        
-        final String clientIp = RequestUtil.getRemoteIp(request);
-        inner.doGetConfig(request, response, dataId, group, tenant, tag, clientIp);
-    }
-    
-    /**
-     * Get the specific configuration information that the console USES.
-     *
-     * @throws NacosException NacosException.
-     */
-    @GetMapping(params = "show=all")
-    @Secured(action = ActionTypes.READ, parser = ConfigResourceParser.class)
-    public ConfigAllInfo detailConfigInfo(HttpServletRequest request, HttpServletResponse response,
-            @RequestParam("dataId") String dataId, @RequestParam("group") String group,
-            @RequestParam(value = "tenant", required = false, defaultValue = StringUtils.EMPTY) String tenant)
-            throws NacosException {
->>>>>>> 84b733a3
         // check tenant
         ParamUtils.checkTenant(tenant);
         // check params
         ParamUtils.checkParam(dataId, group, "datumId", "content");
         return persistService.findConfigAllInfo(dataId, group, tenant);
     }
-<<<<<<< HEAD
-
-    /**
-     * Synchronously delete all pre-aggregation data under a dataId
-     *
-     * @throws NacosException
-=======
-    
+
     /**
      * Synchronously delete all pre-aggregation data under a dataId.
      *
      * @throws NacosException NacosException.
->>>>>>> 84b733a3
      */
     @DeleteMapping
     @Secured(action = ActionTypes.WRITE, parser = ConfigResourceParser.class)
     public Boolean deleteConfig(HttpServletRequest request, HttpServletResponse response,
-<<<<<<< HEAD
                                 @RequestParam("dataId") String dataId, //
                                 @RequestParam("group") String group, //
                                 @RequestParam(value = "tenant", required = false, defaultValue = StringUtils.EMPTY) String tenant,
-                                @RequestParam(value = "tag", required = false) String tag)
-        throws NacosException {
-=======
-            @RequestParam("dataId") String dataId, //
-            @RequestParam("group") String group, //
-            @RequestParam(value = "tenant", required = false, defaultValue = StringUtils.EMPTY) String tenant,
-            @RequestParam(value = "tag", required = false) String tag) throws NacosException {
->>>>>>> 84b733a3
+                                @RequestParam(value = "tag", required = false) String tag) throws NacosException {
         // check tenant
         ParamUtils.checkTenant(tenant);
         ParamUtils.checkParam(dataId, group, "datumId", "rm");
@@ -382,34 +242,19 @@
         if (StringUtils.isBlank(tag)) {
             persistService.removeConfigInfo(dataId, group, tenant, clientIp, null);
         } else {
-<<<<<<< HEAD
-            persistService
-                .removeConfigInfoTag(dataId, group, tenant, tag, clientIp, null);
-        }
-        final Timestamp time = TimeUtils.getCurrentTime();
-        ConfigTraceService
-            .logPersistenceEvent(dataId, group, tenant, null, time.getTime(),
-                clientIp, ConfigTraceService.PERSISTENCE_EVENT_REMOVE, null);
-        ConfigChangePublisher.notifyConfigChange(new ConfigDataChangeEvent(false, dataId, group, tenant, tag, time.getTime()));
-        return true;
-    }
-
-    /**
-=======
             persistService.removeConfigInfoTag(dataId, group, tenant, tag, clientIp, null);
         }
         final Timestamp time = TimeUtils.getCurrentTime();
         ConfigTraceService.logPersistenceEvent(dataId, group, tenant, null, time.getTime(), clientIp,
-                ConfigTraceService.PERSISTENCE_EVENT_REMOVE, null);
+            ConfigTraceService.PERSISTENCE_EVENT_REMOVE, null);
         ConfigChangePublisher
-                .notifyConfigChange(new ConfigDataChangeEvent(false, dataId, group, tenant, tag, time.getTime()));
+            .notifyConfigChange(new ConfigDataChangeEvent(false, dataId, group, tenant, tag, time.getTime()));
         return true;
     }
-    
+
     /**
      * Execute delete config operation.
      *
->>>>>>> 84b733a3
      * @return java.lang.Boolean
      * @author klw
      * @Description: delete configuration based on multiple config ids
@@ -418,143 +263,70 @@
      */
     @DeleteMapping(params = "delType=ids")
     @Secured(action = ActionTypes.WRITE, parser = ConfigResourceParser.class)
-<<<<<<< HEAD
-    public RestResult<Boolean> deleteConfigs(HttpServletRequest request,
-                                             HttpServletResponse response, @RequestParam(value = "ids") List<Long> ids) {
-        String clientIp = RequestUtil.getRemoteIp(request);
-        final Timestamp time = TimeUtils.getCurrentTime();
-        List<ConfigInfo> configInfoList = persistServiceTmp
-            .removeConfigInfoByIds(ids, clientIp, null);
-        if (!CollectionUtils.isEmpty(configInfoList)) {
-            for (ConfigInfo configInfo : configInfoList) {
-                ConfigChangePublisher.notifyConfigChange(new ConfigDataChangeEvent(false, configInfo.getDataId(),
-                    configInfo.getGroupId(), configInfo.getTenantId(), time.getTime()));
-                ConfigTraceService.logPersistenceEvent(configInfo.getDataId(),
-                    configInfo.getGroupId(), configInfo.getTenantId(), null,
-                    time.getTime(), clientIp,
-                    ConfigTraceService.PERSISTENCE_EVENT_REMOVE, null);
-=======
     public RestResult<Boolean> deleteConfigs(HttpServletRequest request, HttpServletResponse response,
-            @RequestParam(value = "ids") List<Long> ids) {
+                                             @RequestParam(value = "ids") List<Long> ids) {
         String clientIp = RequestUtil.getRemoteIp(request);
         final Timestamp time = TimeUtils.getCurrentTime();
         List<ConfigInfo> configInfoList = persistService.removeConfigInfoByIds(ids, clientIp, null);
         if (!CollectionUtils.isEmpty(configInfoList)) {
             for (ConfigInfo configInfo : configInfoList) {
                 ConfigChangePublisher.notifyConfigChange(
-                        new ConfigDataChangeEvent(false, configInfo.getDataId(), configInfo.getGroup(),
-                                configInfo.getTenant(), time.getTime()));
+                    new ConfigDataChangeEvent(false, configInfo.getDataId(), configInfo.getGroup(),
+                        configInfo.getTenant(), time.getTime()));
                 ConfigTraceService
-                        .logPersistenceEvent(configInfo.getDataId(), configInfo.getGroup(), configInfo.getTenant(),
-                                null, time.getTime(), clientIp, ConfigTraceService.PERSISTENCE_EVENT_REMOVE, null);
->>>>>>> 84b733a3
+                    .logPersistenceEvent(configInfo.getDataId(), configInfo.getGroup(), configInfo.getTenant(),
+                        null, time.getTime(), clientIp, ConfigTraceService.PERSISTENCE_EVENT_REMOVE, null);
             }
         }
         return ResultBuilder.buildSuccessResult(true);
     }
-<<<<<<< HEAD
 
     @GetMapping("/catalog")
     @Secured(action = ActionTypes.READ, parser = ConfigResourceParser.class)
-    public RestResult<ConfigAdvanceInfo> getConfigAdvanceInfo(
-        @RequestParam("dataId") String dataId, @RequestParam("group") String group,
-        @RequestParam(value = "tenant", required = false, defaultValue = StringUtils.EMPTY) String tenant) {
-        RestResult<ConfigAdvanceInfo> rr = new RestResult<ConfigAdvanceInfo>();
-        ConfigAdvanceInfo configInfo = persistService
-            .findConfigAdvanceInfo(dataId, group, tenant);
-=======
-    
-    @GetMapping("/catalog")
-    @Secured(action = ActionTypes.READ, parser = ConfigResourceParser.class)
     public RestResult<ConfigAdvanceInfo> getConfigAdvanceInfo(@RequestParam("dataId") String dataId,
-            @RequestParam("group") String group,
-            @RequestParam(value = "tenant", required = false, defaultValue = StringUtils.EMPTY) String tenant) {
+                                                              @RequestParam("group") String group,
+                                                              @RequestParam(value = "tenant", required = false, defaultValue = StringUtils.EMPTY) String tenant) {
         RestResult<ConfigAdvanceInfo> rr = new RestResult<ConfigAdvanceInfo>();
         ConfigAdvanceInfo configInfo = persistService.findConfigAdvanceInfo(dataId, group, tenant);
->>>>>>> 84b733a3
         rr.setCode(200);
         rr.setData(configInfo);
         return rr;
     }
-<<<<<<< HEAD
-
-    /**
-     * The client listens for configuration changes
-=======
-    
+
     /**
      * The client listens for configuration changes.
->>>>>>> 84b733a3
      */
     @PostMapping("/listener")
     @Secured(action = ActionTypes.READ, parser = ConfigResourceParser.class)
     public void listener(HttpServletRequest request, HttpServletResponse response)
-<<<<<<< HEAD
         throws ServletException, IOException {
-=======
-            throws ServletException, IOException {
->>>>>>> 84b733a3
         request.setAttribute("org.apache.catalina.ASYNC_SUPPORTED", true);
         String probeModify = request.getParameter("Listening-Configs");
         if (StringUtils.isBlank(probeModify)) {
             throw new IllegalArgumentException("invalid probeModify");
         }
-<<<<<<< HEAD
 
         probeModify = URLDecoder.decode(probeModify, Constants.ENCODE);
 
-=======
-        
-        probeModify = URLDecoder.decode(probeModify, Constants.ENCODE);
-        
->>>>>>> 84b733a3
         Map<String, String> clientMd5Map;
         try {
             clientMd5Map = MD5Util.getClientMd5Map(probeModify);
         } catch (Throwable e) {
             throw new IllegalArgumentException("invalid probeModify");
         }
-<<<<<<< HEAD
 
         // do long-polling
         inner.doPollingConfig(request, response, clientMd5Map, probeModify.length());
     }
 
     /**
-     * Subscribe to configured client information
-=======
-        
-        // do long-polling
-        inner.doPollingConfig(request, response, clientMd5Map, probeModify.length());
-    }
-    
-    /**
      * Subscribe to configured client information.
->>>>>>> 84b733a3
      */
     @GetMapping("/listener")
     @Secured(action = ActionTypes.READ, parser = ConfigResourceParser.class)
     public GroupkeyListenserStatus getListeners(@RequestParam("dataId") String dataId,
-<<<<<<< HEAD
-                                                @RequestParam("group") String group,
-                                                @RequestParam(value = "tenant", required = false) String tenant,
-                                                @RequestParam(value = "sampleTime", required = false, defaultValue = "1") int sampleTime)
-        throws Exception {
-        group = StringUtils.isBlank(group) ? Constants.DEFAULT_GROUP : group;
-        SampleResult collectSampleResult = configSubService
-            .getCollectSampleResult(dataId, group, tenant, sampleTime);
-        GroupkeyListenserStatus gls = new GroupkeyListenserStatus();
-        gls.setCollectStatus(200);
-        if (collectSampleResult.getLisentersGroupkeyStatus() != null) {
-            gls.setLisentersGroupkeyStatus(
-                collectSampleResult.getLisentersGroupkeyStatus());
-        }
-        return gls;
-    }
-
-=======
-            @RequestParam("group") String group, @RequestParam(value = "tenant", required = false) String tenant,
-            @RequestParam(value = "sampleTime", required = false, defaultValue = "1") int sampleTime) throws Exception {
+                                                @RequestParam("group") String group, @RequestParam(value = "tenant", required = false) String tenant,
+                                                @RequestParam(value = "sampleTime", required = false, defaultValue = "1") int sampleTime) throws Exception {
         group = StringUtils.isBlank(group) ? Constants.DEFAULT_GROUP : group;
         SampleResult collectSampleResult = configSubService.getCollectSampleResult(dataId, group, tenant, sampleTime);
         GroupkeyListenserStatus gls = new GroupkeyListenserStatus();
@@ -564,27 +336,17 @@
         }
         return gls;
     }
-    
->>>>>>> 84b733a3
+
     /**
      * Query the configuration information and return it in JSON format.
      */
     @GetMapping(params = "search=accurate")
     @Secured(action = ActionTypes.READ, parser = ConfigResourceParser.class)
-<<<<<<< HEAD
-    public Page<ConfigInfo> searchConfig(@RequestParam("dataId") String dataId,
-                                         @RequestParam("group") String group,
+    public Page<ConfigInfo> searchConfig(@RequestParam("dataId") String dataId, @RequestParam("group") String group,
                                          @RequestParam(value = "appName", required = false) String appName,
                                          @RequestParam(value = "tenant", required = false, defaultValue = StringUtils.EMPTY) String tenant,
                                          @RequestParam(value = "config_tags", required = false) String configTags,
                                          @RequestParam("pageNo") int pageNo, @RequestParam("pageSize") int pageSize) {
-=======
-    public Page<ConfigInfo> searchConfig(@RequestParam("dataId") String dataId, @RequestParam("group") String group,
-            @RequestParam(value = "appName", required = false) String appName,
-            @RequestParam(value = "tenant", required = false, defaultValue = StringUtils.EMPTY) String tenant,
-            @RequestParam(value = "config_tags", required = false) String configTags,
-            @RequestParam("pageNo") int pageNo, @RequestParam("pageSize") int pageSize) {
->>>>>>> 84b733a3
         Map<String, Object> configAdvanceInfo = new HashMap<String, Object>(100);
         if (StringUtils.isNotBlank(appName)) {
             configAdvanceInfo.put("appName", appName);
@@ -593,21 +355,6 @@
             configAdvanceInfo.put("config_tags", configTags);
         }
         try {
-<<<<<<< HEAD
-            return persistServiceTmp
-                .findConfigInfo4Page(pageNo, pageSize, dataId, group, tenant, appName);
-        } catch (Exception e) {
-            String errorMsg =
-                "serialize page error, dataId=" + dataId + ", group=" + group;
-            log.error(errorMsg, e);
-            throw new RuntimeException(errorMsg, e);
-        }
-    }
-
-    /**
-     * Fuzzy query configuration information. Fuzzy queries based only on content are not allowed, that is,
-     * both dataId and group are NULL, but content is not NULL. In this case, all configurations are returned.
-=======
             return persistService.findConfigInfo4Page(pageNo, pageSize, dataId, group, tenant, configAdvanceInfo);
         } catch (Exception e) {
             String errorMsg = "serialize page error, dataId=" + dataId + ", group=" + group;
@@ -615,27 +362,18 @@
             throw new RuntimeException(errorMsg, e);
         }
     }
-    
+
     /**
      * Fuzzy query configuration information. Fuzzy queries based only on content are not allowed, that is, both dataId
      * and group are NULL, but content is not NULL. In this case, all configurations are returned.
->>>>>>> 84b733a3
      */
     @GetMapping(params = "search=blur")
     @Secured(action = ActionTypes.READ, parser = ConfigResourceParser.class)
     public Page<ConfigInfo> fuzzySearchConfig(@RequestParam("dataId") String dataId,
-<<<<<<< HEAD
-                                              @RequestParam("group") String group,
-                                              @RequestParam(value = "appName", required = false) String appName,
+                                              @RequestParam("group") String group, @RequestParam(value = "appName", required = false) String appName,
                                               @RequestParam(value = "tenant", required = false, defaultValue = StringUtils.EMPTY) String tenant,
                                               @RequestParam(value = "config_tags", required = false) String configTags,
                                               @RequestParam("pageNo") int pageNo, @RequestParam("pageSize") int pageSize) {
-=======
-            @RequestParam("group") String group, @RequestParam(value = "appName", required = false) String appName,
-            @RequestParam(value = "tenant", required = false, defaultValue = StringUtils.EMPTY) String tenant,
-            @RequestParam(value = "config_tags", required = false) String configTags,
-            @RequestParam("pageNo") int pageNo, @RequestParam("pageSize") int pageSize) {
->>>>>>> 84b733a3
         Map<String, Object> configAdvanceInfo = new HashMap<String, Object>(50);
         if (StringUtils.isNotBlank(appName)) {
             configAdvanceInfo.put("appName", appName);
@@ -644,84 +382,45 @@
             configAdvanceInfo.put("config_tags", configTags);
         }
         try {
-<<<<<<< HEAD
-            return persistServiceTmp
-                .findConfigInfoLike4Page(pageNo, pageSize, dataId, group, tenant, appName);
+            return persistService.findConfigInfoLike4Page(pageNo, pageSize, dataId, group, tenant, configAdvanceInfo);
         } catch (Exception e) {
-            String errorMsg =
-                "serialize page error, dataId=" + dataId + ", group=" + group;
-            log.error(errorMsg, e);
+            String errorMsg = "serialize page error, dataId=" + dataId + ", group=" + group;
+            LOGGER.error(errorMsg, e);
             throw new RuntimeException(errorMsg, e);
         }
     }
 
+    /**
+     * Execute to remove beta operation.
+     *
+     * @param dataId dataId string value.
+     * @param group group string value.
+     * @param tenant tenant string value.
+     * @return Execute to operate result.
+     */
     @DeleteMapping(params = "beta=true")
     @Secured(action = ActionTypes.WRITE, parser = ConfigResourceParser.class)
     public RestResult<Boolean> stopBeta(@RequestParam(value = "dataId") String dataId,
                                         @RequestParam(value = "group") String group,
                                         @RequestParam(value = "tenant", required = false, defaultValue = StringUtils.EMPTY) String tenant) {
-=======
-            return persistService.findConfigInfoLike4Page(pageNo, pageSize, dataId, group, tenant, configAdvanceInfo);
-        } catch (Exception e) {
-            String errorMsg = "serialize page error, dataId=" + dataId + ", group=" + group;
-            LOGGER.error(errorMsg, e);
-            throw new RuntimeException(errorMsg, e);
-        }
-    }
-    
-    /**
-     * Execute to remove beta operation.
-     *
-     * @param dataId dataId string value.
-     * @param group group string value.
-     * @param tenant tenant string value.
-     * @return Execute to operate result.
-     */
-    @DeleteMapping(params = "beta=true")
-    @Secured(action = ActionTypes.WRITE, parser = ConfigResourceParser.class)
-    public RestResult<Boolean> stopBeta(@RequestParam(value = "dataId") String dataId,
-            @RequestParam(value = "group") String group,
-            @RequestParam(value = "tenant", required = false, defaultValue = StringUtils.EMPTY) String tenant) {
->>>>>>> 84b733a3
         RestResult<Boolean> rr = new RestResult<Boolean>();
         try {
             persistService.removeConfigInfo4Beta(dataId, group, tenant);
         } catch (Exception e) {
-<<<<<<< HEAD
-            log.error("remove beta data error", e);
-=======
             LOGGER.error("remove beta data error", e);
->>>>>>> 84b733a3
             rr.setCode(500);
             rr.setData(false);
             rr.setMessage("remove beta data error");
             return rr;
         }
-<<<<<<< HEAD
-        ConfigChangePublisher.notifyConfigChange(new ConfigDataChangeEvent(true, dataId, group, tenant, System.currentTimeMillis()));
-=======
         ConfigChangePublisher
-                .notifyConfigChange(new ConfigDataChangeEvent(true, dataId, group, tenant, System.currentTimeMillis()));
->>>>>>> 84b733a3
+            .notifyConfigChange(new ConfigDataChangeEvent(true, dataId, group, tenant, System.currentTimeMillis()));
         rr.setCode(200);
         rr.setData(true);
         rr.setMessage("stop beta ok");
         return rr;
     }
-<<<<<<< HEAD
-
-    @GetMapping(params = "beta=true")
-    @Secured(action = ActionTypes.READ, parser = ConfigResourceParser.class)
-    public RestResult<ConfigInfo4Beta> queryBeta(
-        @RequestParam(value = "dataId") String dataId,
-        @RequestParam(value = "group") String group,
-        @RequestParam(value = "tenant", required = false, defaultValue = StringUtils.EMPTY) String tenant) {
-        RestResult<ConfigInfo4Beta> rr = new RestResult<ConfigInfo4Beta>();
-        try {
-            ConfigInfo4Beta ci = persistService
-                .findConfigInfo4Beta(dataId, group, tenant);
-=======
-    
+
     /**
      * Execute to query beta operation.
      *
@@ -733,46 +432,23 @@
     @GetMapping(params = "beta=true")
     @Secured(action = ActionTypes.READ, parser = ConfigResourceParser.class)
     public RestResult<ConfigInfo4Beta> queryBeta(@RequestParam(value = "dataId") String dataId,
-            @RequestParam(value = "group") String group,
-            @RequestParam(value = "tenant", required = false, defaultValue = StringUtils.EMPTY) String tenant) {
+                                                 @RequestParam(value = "group") String group,
+                                                 @RequestParam(value = "tenant", required = false, defaultValue = StringUtils.EMPTY) String tenant) {
         RestResult<ConfigInfo4Beta> rr = new RestResult<ConfigInfo4Beta>();
         try {
             ConfigInfo4Beta ci = persistService.findConfigInfo4Beta(dataId, group, tenant);
->>>>>>> 84b733a3
             rr.setCode(200);
             rr.setData(ci);
             rr.setMessage("stop beta ok");
             return rr;
         } catch (Exception e) {
-<<<<<<< HEAD
-            log.error("remove beta data error", e);
-=======
             LOGGER.error("remove beta data error", e);
->>>>>>> 84b733a3
             rr.setCode(500);
             rr.setMessage("remove beta data error");
             return rr;
         }
     }
-<<<<<<< HEAD
-
-    @GetMapping(params = "export=true")
-    @Secured(action = ActionTypes.READ, parser = ConfigResourceParser.class)
-    public ResponseEntity<byte[]> exportConfig(
-        @RequestParam(value = "dataId", required = false) String dataId,
-        @RequestParam(value = "group", required = false) String group,
-        @RequestParam(value = "appName", required = false) String appName,
-        @RequestParam(value = "tenant", required = false, defaultValue = StringUtils.EMPTY) String tenant,
-        @RequestParam(value = "ids", required = false) List<Long> ids) {
-        ids.removeAll(Collections.singleton(null));
-        tenant = processTenant(tenant);
-        List<ConfigAllInfo> dataList = persistService
-            .findAllConfigInfo4Export(dataId, group, tenant, appName, ids);
-        List<ZipUtils.ZipItem> zipItemList = new ArrayList<>();
-        StringBuilder metaData = null;
-        for (ConfigAllInfo ci : dataList) {
-=======
-    
+
     /**
      * Execute export config operation.
      *
@@ -786,17 +462,16 @@
     @GetMapping(params = "export=true")
     @Secured(action = ActionTypes.READ, parser = ConfigResourceParser.class)
     public ResponseEntity<byte[]> exportConfig(@RequestParam(value = "dataId", required = false) String dataId,
-            @RequestParam(value = "group", required = false) String group,
-            @RequestParam(value = "appName", required = false) String appName,
-            @RequestParam(value = "tenant", required = false, defaultValue = StringUtils.EMPTY) String tenant,
-            @RequestParam(value = "ids", required = false) List<Long> ids) {
+                                               @RequestParam(value = "group", required = false) String group,
+                                               @RequestParam(value = "appName", required = false) String appName,
+                                               @RequestParam(value = "tenant", required = false, defaultValue = StringUtils.EMPTY) String tenant,
+                                               @RequestParam(value = "ids", required = false) List<Long> ids) {
         ids.removeAll(Collections.singleton(null));
         tenant = processTenant(tenant);
         List<ConfigAllInfo> dataList = persistService.findAllConfigInfo4Export(dataId, group, tenant, appName, ids);
         List<ZipUtils.ZipItem> zipItemList = new ArrayList<>();
         StringBuilder metaData = null;
         for (ConfigInfo ci : dataList) {
->>>>>>> 84b733a3
             if (StringUtils.isNotBlank(ci.getAppName())) {
                 // Handle appName
                 if (metaData == null) {
@@ -804,24 +479,12 @@
                 }
                 String metaDataId = ci.getDataId();
                 if (metaDataId.contains(".")) {
-<<<<<<< HEAD
-                    metaDataId =
-                        metaDataId.substring(0, metaDataId.lastIndexOf(".")) + "~"
-                            + metaDataId
-                            .substring(metaDataId.lastIndexOf(".") + 1);
+                    metaDataId = metaDataId.substring(0, metaDataId.lastIndexOf(".")) + "~" + metaDataId
+                        .substring(metaDataId.lastIndexOf(".") + 1);
                 }
-                metaData.append(ci.getGroup()).append(".").append(metaDataId)
-                    .append(".app=")
+                metaData.append(ci.getGroup()).append(".").append(metaDataId).append(".app=")
                     // Fixed use of "\r\n" here
                     .append(ci.getAppName()).append("\r\n");
-=======
-                    metaDataId = metaDataId.substring(0, metaDataId.lastIndexOf(".")) + "~" + metaDataId
-                            .substring(metaDataId.lastIndexOf(".") + 1);
-                }
-                metaData.append(ci.getGroup()).append(".").append(metaDataId).append(".app=")
-                        // Fixed use of "\r\n" here
-                        .append(ci.getAppName()).append("\r\n");
->>>>>>> 84b733a3
             }
             String itemName = ci.getGroup() + "/" + ci.getDataId();
             zipItemList.add(new ZipUtils.ZipItem(itemName, ci.getContent()));
@@ -829,46 +492,15 @@
         if (metaData != null) {
             zipItemList.add(new ZipUtils.ZipItem(".meta.yml", metaData.toString()));
         }
-<<<<<<< HEAD
-
-        HttpHeaders headers = new HttpHeaders();
-        String fileName = EXPORT_CONFIG_FILE_NAME + DateFormatUtils
-            .format(new Date(), EXPORT_CONFIG_FILE_NAME_DATE_FORMAT)
-            + EXPORT_CONFIG_FILE_NAME_EXT;
-        headers.add("Content-Disposition", "attachment;filename=" + fileName);
-        return new ResponseEntity<byte[]>(ZipUtils.zip(zipItemList), headers,
-            HttpStatus.OK);
-    }
-
-    @PostMapping(params = "import=true")
-    @Secured(action = ActionTypes.WRITE, parser = ConfigResourceParser.class)
-    public RestResult<Map<String, Object>> importAndPublishConfig(
-        HttpServletRequest request,
-        @RequestParam(value = "src_user", required = false) String srcUser,
-        @RequestParam(value = "namespace", required = false) String namespace,
-        @RequestParam(value = "policy", defaultValue = "ABORT") SameConfigPolicy policy,
-        MultipartFile file) throws NacosException {
-        Map<String, Object> failedData = new HashMap<>(4);
-
-        if (Objects.isNull(file)) {
-            return ResultBuilder.buildResult(ResultCodeEnum.DATA_EMPTY, failedData);
-        }
-
-        if (StringUtils.isNotBlank(namespace)) {
-            if (persistService.tenantInfoCountByTenantId(namespace) <= 0) {
-                failedData.put("succCount", 0);
-                return ResultBuilder
-                    .buildResult(ResultCodeEnum.NAMESPACE_NOT_EXIST, failedData);
-=======
-        
+
         HttpHeaders headers = new HttpHeaders();
         String fileName =
-                EXPORT_CONFIG_FILE_NAME + DateFormatUtils.format(new Date(), EXPORT_CONFIG_FILE_NAME_DATE_FORMAT)
-                        + EXPORT_CONFIG_FILE_NAME_EXT;
+            EXPORT_CONFIG_FILE_NAME + DateFormatUtils.format(new Date(), EXPORT_CONFIG_FILE_NAME_DATE_FORMAT)
+                + EXPORT_CONFIG_FILE_NAME_EXT;
         headers.add("Content-Disposition", "attachment;filename=" + fileName);
         return new ResponseEntity<byte[]>(ZipUtils.zip(zipItemList), headers, HttpStatus.OK);
     }
-    
+
     /**
      * Execute import and publish config operation.
      *
@@ -883,21 +515,20 @@
     @PostMapping(params = "import=true")
     @Secured(action = ActionTypes.WRITE, parser = ConfigResourceParser.class)
     public RestResult<Map<String, Object>> importAndPublishConfig(HttpServletRequest request,
-            @RequestParam(value = "src_user", required = false) String srcUser,
-            @RequestParam(value = "namespace", required = false) String namespace,
-            @RequestParam(value = "policy", defaultValue = "ABORT") SameConfigPolicy policy, MultipartFile file)
-            throws NacosException {
+                                                                  @RequestParam(value = "src_user", required = false) String srcUser,
+                                                                  @RequestParam(value = "namespace", required = false) String namespace,
+                                                                  @RequestParam(value = "policy", defaultValue = "ABORT") SameConfigPolicy policy, MultipartFile file)
+        throws NacosException {
         Map<String, Object> failedData = new HashMap<>(4);
-        
+
         if (Objects.isNull(file)) {
             return ResultBuilder.buildResult(ResultCodeEnum.DATA_EMPTY, failedData);
         }
-        
+
         if (StringUtils.isNotBlank(namespace)) {
             if (persistService.tenantInfoCountByTenantId(namespace) <= 0) {
                 failedData.put("succCount", 0);
                 return ResultBuilder.buildResult(ResultCodeEnum.NAMESPACE_NOT_EXIST, failedData);
->>>>>>> 84b733a3
             }
         }
         List<ConfigAllInfo> configInfoList = null;
@@ -912,12 +543,7 @@
                     String[] metaDataItemArr = metaDataItem.split("=");
                     if (metaDataItemArr.length != 2) {
                         failedData.put("succCount", 0);
-<<<<<<< HEAD
-                        return ResultBuilder
-                            .buildResult(ResultCodeEnum.METADATA_ILLEGAL, failedData);
-=======
                         return ResultBuilder.buildResult(ResultCodeEnum.METADATA_ILLEGAL, failedData);
->>>>>>> 84b733a3
                     }
                     metaDataMap.put(metaDataItemArr[0], metaDataItemArr[1]);
                 }
@@ -929,31 +555,16 @@
                     String[] groupAdnDataId = item.getItemName().split("/");
                     if (!item.getItemName().contains("/") || groupAdnDataId.length != 2) {
                         failedData.put("succCount", 0);
-<<<<<<< HEAD
-                        return ResultBuilder
-                            .buildResult(ResultCodeEnum.DATA_VALIDATION_FAILED,
-                                failedData);
-=======
                         return ResultBuilder.buildResult(ResultCodeEnum.DATA_VALIDATION_FAILED, failedData);
->>>>>>> 84b733a3
                     }
                     String group = groupAdnDataId[0];
                     String dataId = groupAdnDataId[1];
                     String tempDataId = dataId;
                     if (tempDataId.contains(".")) {
-<<<<<<< HEAD
-                        tempDataId =
-                            tempDataId.substring(0, tempDataId.lastIndexOf(".")) + "~"
-                                + tempDataId
-                                .substring(tempDataId.lastIndexOf(".") + 1);
-                    }
-                    String metaDataId = group + "." + tempDataId + ".app";
-=======
                         tempDataId = tempDataId.substring(0, tempDataId.lastIndexOf(".")) + "~" + tempDataId
-                                .substring(tempDataId.lastIndexOf(".") + 1);
+                            .substring(tempDataId.lastIndexOf(".") + 1);
                     }
                     final String metaDataId = group + "." + tempDataId + ".app";
->>>>>>> 84b733a3
                     ConfigAllInfo ci = new ConfigAllInfo();
                     ci.setTenant(namespace);
                     ci.setGroup(group);
@@ -967,14 +578,8 @@
             }
         } catch (IOException e) {
             failedData.put("succCount", 0);
-<<<<<<< HEAD
-            log.error("parsing data failed", e);
-            return ResultBuilder
-                .buildResult(ResultCodeEnum.PARSING_DATA_FAILED, failedData);
-=======
             LOGGER.error("parsing data failed", e);
             return ResultBuilder.buildResult(ResultCodeEnum.PARSING_DATA_FAILED, failedData);
->>>>>>> 84b733a3
         }
         if (configInfoList == null || configInfoList.isEmpty()) {
             failedData.put("succCount", 0);
@@ -984,53 +589,19 @@
         String requestIpApp = RequestUtil.getAppName(request);
         final Timestamp time = TimeUtils.getCurrentTime();
         Map<String, Object> saveResult = persistService
-<<<<<<< HEAD
-            .batchInsertOrUpdate(configInfoList, srcUser, srcIp, null, time, false,
-                policy);
-        for (ConfigAllInfo configInfo : configInfoList) {
-            ConfigChangePublisher.notifyConfigChange(
-                new ConfigDataChangeEvent(false, configInfo.getDataId(),
-                    configInfo.getGroup(), configInfo.getTenant(),
-                    time.getTime()));
-            ConfigTraceService
-                .logPersistenceEvent(configInfo.getDataId(), configInfo.getGroup(),
-                    configInfo.getTenant(), requestIpApp, time.getTime(),
-                    InetUtils.getSelfIp(), ConfigTraceService.PERSISTENCE_EVENT_PUB,
-                    configInfo.getContent());
-        }
-        return ResultBuilder.buildSuccessResult("导入成功", saveResult);
-    }
-
-    @PostMapping(params = "clone=true")
-    @Secured(action = ActionTypes.WRITE, parser = ConfigResourceParser.class)
-    public RestResult<Map<String, Object>> cloneConfig(HttpServletRequest request,
-                                                       @RequestParam(value = "src_user", required = false) String srcUser,
-                                                       @RequestParam(value = "tenant", required = true) String namespace,
-                                                       @RequestBody(required = true) List<SameNamespaceCloneConfigBean> configBeansList,
-                                                       @RequestParam(value = "policy", defaultValue = "ABORT") SameConfigPolicy policy)
-        throws NacosException {
-        Map<String, Object> failedData = new HashMap<>(4);
-        if (CollectionUtils.isEmpty(configBeansList)) {
-            failedData.put("succCount", 0);
-            return ResultBuilder
-                .buildResult(ResultCodeEnum.NO_SELECTED_CONFIG, failedData);
-        }
-        configBeansList.removeAll(Collections.singleton(null));
-
-=======
-                .batchInsertOrUpdate(configInfoList, srcUser, srcIp, null, time, false, policy);
+            .batchInsertOrUpdate(configInfoList, srcUser, srcIp, null, time, false, policy);
         for (ConfigInfo configInfo : configInfoList) {
             ConfigChangePublisher.notifyConfigChange(
-                    new ConfigDataChangeEvent(false, configInfo.getDataId(), configInfo.getGroup(),
-                            configInfo.getTenant(), time.getTime()));
+                new ConfigDataChangeEvent(false, configInfo.getDataId(), configInfo.getGroup(),
+                    configInfo.getTenant(), time.getTime()));
             ConfigTraceService
-                    .logPersistenceEvent(configInfo.getDataId(), configInfo.getGroup(), configInfo.getTenant(),
-                            requestIpApp, time.getTime(), InetUtils.getSelfIp(),
-                            ConfigTraceService.PERSISTENCE_EVENT_PUB, configInfo.getContent());
+                .logPersistenceEvent(configInfo.getDataId(), configInfo.getGroup(), configInfo.getTenant(),
+                    requestIpApp, time.getTime(), InetUtils.getSelfIp(),
+                    ConfigTraceService.PERSISTENCE_EVENT_PUB, configInfo.getContent());
         }
         return ResultBuilder.buildSuccessResult("导入成功", saveResult);
     }
-    
+
     /**
      * Execute clone config operation.
      *
@@ -1045,25 +616,22 @@
     @PostMapping(params = "clone=true")
     @Secured(action = ActionTypes.WRITE, parser = ConfigResourceParser.class)
     public RestResult<Map<String, Object>> cloneConfig(HttpServletRequest request,
-            @RequestParam(value = "src_user", required = false) String srcUser,
-            @RequestParam(value = "tenant", required = true) String namespace,
-            @RequestBody(required = true) List<SameNamespaceCloneConfigBean> configBeansList,
-            @RequestParam(value = "policy", defaultValue = "ABORT") SameConfigPolicy policy) throws NacosException {
+                                                       @RequestParam(value = "src_user", required = false) String srcUser,
+                                                       @RequestParam(value = "tenant", required = true) String namespace,
+                                                       @RequestBody(required = true) List<SameNamespaceCloneConfigBean> configBeansList,
+                                                       @RequestParam(value = "policy", defaultValue = "ABORT") SameConfigPolicy policy) throws NacosException {
         Map<String, Object> failedData = new HashMap<>(4);
         if (CollectionUtils.isEmpty(configBeansList)) {
             failedData.put("succCount", 0);
             return ResultBuilder.buildResult(ResultCodeEnum.NO_SELECTED_CONFIG, failedData);
         }
         configBeansList.removeAll(Collections.singleton(null));
-        
->>>>>>> 84b733a3
+
         if (NAMESPACE_PUBLIC_KEY.equalsIgnoreCase(namespace)) {
             namespace = "";
         } else if (persistService.tenantInfoCountByTenantId(namespace) <= 0) {
             failedData.put("succCount", 0);
-<<<<<<< HEAD
-            return ResultBuilder
-                .buildResult(ResultCodeEnum.NAMESPACE_NOT_EXIST, failedData);
+            return ResultBuilder.buildResult(ResultCodeEnum.NAMESPACE_NOT_EXIST, failedData);
         }
 
         List<Long> idList = new ArrayList<>(configBeansList.size());
@@ -1073,69 +641,32 @@
                 return cfg;
             }, (k1, k2) -> k1));
 
-        List<ConfigAllInfo> queryedDataList = persistService
-            .findAllConfigInfo4Export(null, null, null, null, idList);
-
-=======
-            return ResultBuilder.buildResult(ResultCodeEnum.NAMESPACE_NOT_EXIST, failedData);
-        }
-        
-        List<Long> idList = new ArrayList<>(configBeansList.size());
-        Map<Long, SameNamespaceCloneConfigBean> configBeansMap = configBeansList.stream()
-                .collect(Collectors.toMap(SameNamespaceCloneConfigBean::getCfgId, cfg -> {
-                    idList.add(cfg.getCfgId());
-                    return cfg;
-                }, (k1, k2) -> k1));
-        
         List<ConfigAllInfo> queryedDataList = persistService.findAllConfigInfo4Export(null, null, null, null, idList);
-        
->>>>>>> 84b733a3
+
         if (queryedDataList == null || queryedDataList.isEmpty()) {
             failedData.put("succCount", 0);
             return ResultBuilder.buildResult(ResultCodeEnum.DATA_EMPTY, failedData);
         }
-<<<<<<< HEAD
-
-        List<ConfigAllInfo> configInfoList4Clone = new ArrayList<>(
-            queryedDataList.size());
-
-=======
-        
+
         List<ConfigAllInfo> configInfoList4Clone = new ArrayList<>(queryedDataList.size());
-        
->>>>>>> 84b733a3
+
         for (ConfigAllInfo ci : queryedDataList) {
             SameNamespaceCloneConfigBean prarmBean = configBeansMap.get(ci.getId());
             ConfigAllInfo ci4save = new ConfigAllInfo();
             ci4save.setTenant(namespace);
             ci4save.setType(ci.getType());
-<<<<<<< HEAD
-            ci4save.setGroup(
-                (prarmBean != null && StringUtils.isNotBlank(prarmBean.getGroup())) ?
-                    prarmBean.getGroup() :
-                    ci.getGroup());
+            ci4save.setGroup((prarmBean != null && StringUtils.isNotBlank(prarmBean.getGroup())) ? prarmBean.getGroup()
+                : ci.getGroup());
             ci4save.setDataId(
-                (prarmBean != null && StringUtils.isNotBlank(prarmBean.getDataId())) ?
-                    prarmBean.getDataId() :
-                    ci.getDataId());
-=======
-            ci4save.setGroup((prarmBean != null && StringUtils.isNotBlank(prarmBean.getGroup())) ? prarmBean.getGroup()
-                    : ci.getGroup());
-            ci4save.setDataId(
-                    (prarmBean != null && StringUtils.isNotBlank(prarmBean.getDataId())) ? prarmBean.getDataId()
-                            : ci.getDataId());
->>>>>>> 84b733a3
+                (prarmBean != null && StringUtils.isNotBlank(prarmBean.getDataId())) ? prarmBean.getDataId()
+                    : ci.getDataId());
             ci4save.setContent(ci.getContent());
             if (StringUtils.isNotBlank(ci.getAppName())) {
                 ci4save.setAppName(ci.getAppName());
             }
             configInfoList4Clone.add(ci4save);
         }
-<<<<<<< HEAD
-
-=======
-        
->>>>>>> 84b733a3
+
         if (configInfoList4Clone.isEmpty()) {
             failedData.put("succCount", 0);
             return ResultBuilder.buildResult(ResultCodeEnum.DATA_EMPTY, failedData);
@@ -1144,51 +675,24 @@
         String requestIpApp = RequestUtil.getAppName(request);
         final Timestamp time = TimeUtils.getCurrentTime();
         Map<String, Object> saveResult = persistService
-<<<<<<< HEAD
-            .batchInsertOrUpdate(configInfoList4Clone, srcUser, srcIp, null, time,
-                false, policy);
-        for (ConfigAllInfo configInfo : configInfoList4Clone) {
-            ConfigChangePublisher.notifyConfigChange(
-                new ConfigDataChangeEvent(false, configInfo.getDataId(),
-                    configInfo.getGroup(), configInfo.getTenant(),
-                    time.getTime()));
-            ConfigTraceService
-                .logPersistenceEvent(configInfo.getDataId(), configInfo.getGroup(),
-                    configInfo.getTenant(), requestIpApp, time.getTime(),
-                    InetUtils.getSelfIp(), ConfigTraceService.PERSISTENCE_EVENT_PUB,
-                    configInfo.getContent());
-        }
-        return ResultBuilder.buildSuccessResult("Clone Completed Successfully", saveResult);
-    }
-
-    private String processTenant(String tenant) {
-        if (StringUtils.isEmpty(tenant) || NAMESPACE_PUBLIC_KEY
-            .equalsIgnoreCase(tenant)) {
-=======
-                .batchInsertOrUpdate(configInfoList4Clone, srcUser, srcIp, null, time, false, policy);
+            .batchInsertOrUpdate(configInfoList4Clone, srcUser, srcIp, null, time, false, policy);
         for (ConfigInfo configInfo : configInfoList4Clone) {
             ConfigChangePublisher.notifyConfigChange(
-                    new ConfigDataChangeEvent(false, configInfo.getDataId(), configInfo.getGroup(),
-                            configInfo.getTenant(), time.getTime()));
+                new ConfigDataChangeEvent(false, configInfo.getDataId(), configInfo.getGroup(),
+                    configInfo.getTenant(), time.getTime()));
             ConfigTraceService
-                    .logPersistenceEvent(configInfo.getDataId(), configInfo.getGroup(), configInfo.getTenant(),
-                            requestIpApp, time.getTime(), InetUtils.getSelfIp(),
-                            ConfigTraceService.PERSISTENCE_EVENT_PUB, configInfo.getContent());
+                .logPersistenceEvent(configInfo.getDataId(), configInfo.getGroup(), configInfo.getTenant(),
+                    requestIpApp, time.getTime(), InetUtils.getSelfIp(),
+                    ConfigTraceService.PERSISTENCE_EVENT_PUB, configInfo.getContent());
         }
         return ResultBuilder.buildSuccessResult("Clone Completed Successfully", saveResult);
     }
-    
+
     private String processTenant(String tenant) {
         if (StringUtils.isEmpty(tenant) || NAMESPACE_PUBLIC_KEY.equalsIgnoreCase(tenant)) {
->>>>>>> 84b733a3
             return "";
         }
         return tenant;
     }
-<<<<<<< HEAD
-
-
-=======
-    
->>>>>>> 84b733a3
+
 }