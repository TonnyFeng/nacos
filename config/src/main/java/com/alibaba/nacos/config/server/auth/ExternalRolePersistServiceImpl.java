/*
 * Copyright 1999-2018 Alibaba Group Holding Ltd.
 *
 * Licensed under the Apache License, Version 2.0 (the "License");
 * you may not use this file except in compliance with the License.
 * You may obtain a copy of the License at
 *
 *      http://www.apache.org/licenses/LICENSE-2.0
 *
 * Unless required by applicable law or agreed to in writing, software
 * distributed under the License is distributed on an "AS IS" BASIS,
 * WITHOUT WARRANTIES OR CONDITIONS OF ANY KIND, either express or implied.
 * See the License for the specific language governing permissions and
 * limitations under the License.
 */

package com.alibaba.nacos.config.server.auth;

import com.alibaba.nacos.config.server.configuration.ConditionOnExternalStorage;
import com.alibaba.nacos.config.server.model.Page;
<<<<<<< HEAD
import com.alibaba.nacos.config.server.modules.entity.QRolesEntity;
import com.alibaba.nacos.config.server.modules.entity.RolesEntity;
import com.alibaba.nacos.config.server.modules.mapstruct.RoleInfoMapStruct;
import com.alibaba.nacos.config.server.modules.repository.RolesRepository;
=======
import com.alibaba.nacos.config.server.service.repository.PaginationHelper;
import com.alibaba.nacos.config.server.service.repository.extrnal.ExternalStoragePersistServiceImpl;
import com.alibaba.nacos.config.server.utils.LogUtil;
import org.apache.commons.lang3.StringUtils;
>>>>>>> 9355dc2e
import org.springframework.beans.factory.annotation.Autowired;
import org.springframework.context.annotation.Conditional;
import org.springframework.data.domain.PageRequest;
import org.springframework.stereotype.Component;

<<<<<<< HEAD
=======
import javax.annotation.PostConstruct;
import java.sql.ResultSet;
import java.sql.SQLException;
import java.util.ArrayList;
import java.util.Collections;
>>>>>>> 9355dc2e
import java.util.List;
import java.util.stream.Collectors;


/**
 * Implemetation of ExternalRolePersistServiceImpl.
 *
 * @author <a href="mailto:liaochuntao@live.com">liaochuntao</a>
 */
@Conditional(value = ConditionOnExternalStorage.class)
@Component
public class ExternalRolePersistServiceImpl implements RolePersistService {
    
    @Autowired
    private RolesRepository rolesRepository;
    
    public Page<RoleInfo> getRoles(int pageNo, int pageSize) {
        
        org.springframework.data.domain.Page<RolesEntity> sPage = rolesRepository
                .findAll(PageRequest.of(pageNo, pageSize));
        Page<RoleInfo> page = new Page<>();
        page.setPageNumber(sPage.getNumber());
        page.setPagesAvailable(sPage.getTotalPages());
        page.setPageItems(RoleInfoMapStruct.INSTANCE.convertRoleInfoList(sPage.getContent()));
        page.setTotalCount((int) sPage.getTotalElements());
        return page;
    }
    
    public Page<RoleInfo> getRolesByUserName(String username, int pageNo, int pageSize) {
        
<<<<<<< HEAD
        org.springframework.data.domain.Page<RolesEntity> sPage = rolesRepository
                .findAll(QRolesEntity.rolesEntity.username.eq(username), PageRequest.of(pageNo, pageSize));
        Page<RoleInfo> page = new Page<>();
        page.setPageNumber(sPage.getNumber());
        page.setPagesAvailable(sPage.getTotalPages());
        page.setPageItems(RoleInfoMapStruct.INSTANCE.convertRoleInfoList(sPage.getContent()));
        page.setTotalCount((int) sPage.getTotalElements());
        return page;
=======
        PaginationHelper<RoleInfo> helper = persistService.createPaginationHelper();
        
        String sqlCountRows = "select count(*) from roles where ";
        String sqlFetchRows = "select role,username from roles where ";
        
        String where = " username= ? ";
        List<String> params = new ArrayList<>();
        if (StringUtils.isNotBlank(username)) {
            params = Collections.singletonList(username);
        } else {
            where = " 1=1 ";
        }
        
        try {
            return helper.fetchPage(sqlCountRows + where, sqlFetchRows + where, params.toArray(), pageNo, pageSize,
                    ROLE_INFO_ROW_MAPPER);
        } catch (CannotGetJdbcConnectionException e) {
            LogUtil.FATAL_LOG.error("[db-error] " + e.toString(), e);
            throw e;
        }
>>>>>>> 9355dc2e
    }
    
    /**
     * Execute add role operation.
     *
     * @param role     role string value.
     * @param userName username string value.
     */
    public void addRole(String role, String userName) {
        
        rolesRepository.save(new RolesEntity(userName, role));
    }
    
    /**
     * Execute delete role operation.
     *
     * @param role role string value.
     */
    public void deleteRole(String role) {
        Iterable<RolesEntity> iterable = rolesRepository.findAll(QRolesEntity.rolesEntity.role.eq(role));
        rolesRepository.deleteAll(iterable);
    }
    
    /**
     * Execute delete role operation.
     *
     * @param role     role string value.
     * @param username username string value.
     */
    public void deleteRole(String role, String username) {
        QRolesEntity qRoles = QRolesEntity.rolesEntity;
        rolesRepository.findOne(qRoles.role.eq(role).and(qRoles.username.eq(username)))
                .ifPresent(s -> rolesRepository.delete(s));
    }
    
    @Override
    public List<String> findRolesLikeRoleName(String role) {
<<<<<<< HEAD
        List<RolesEntity> rolesEntities = (List<RolesEntity>) rolesRepository
                .findAll(QRolesEntity.rolesEntity.role.like(role));
        return rolesEntities.stream().map(s -> s.getRole()).collect(Collectors.toList());
=======
        String sql = "SELECT role FROM roles WHERE role like '%' ? '%'";
        List<String> users = this.jt.queryForList(sql, new String[] {role}, String.class);
        return users;
>>>>>>> 9355dc2e
    }
    
}<|MERGE_RESOLUTION|>--- conflicted
+++ resolved
@@ -18,30 +18,24 @@
 
 import com.alibaba.nacos.config.server.configuration.ConditionOnExternalStorage;
 import com.alibaba.nacos.config.server.model.Page;
-<<<<<<< HEAD
+import com.alibaba.nacos.config.server.service.repository.PaginationHelper;
+import com.alibaba.nacos.config.server.service.repository.extrnal.ExternalStoragePersistServiceImpl;
+import com.alibaba.nacos.config.server.utils.LogUtil;
+import org.apache.commons.lang3.StringUtils;
 import com.alibaba.nacos.config.server.modules.entity.QRolesEntity;
 import com.alibaba.nacos.config.server.modules.entity.RolesEntity;
 import com.alibaba.nacos.config.server.modules.mapstruct.RoleInfoMapStruct;
 import com.alibaba.nacos.config.server.modules.repository.RolesRepository;
-=======
-import com.alibaba.nacos.config.server.service.repository.PaginationHelper;
-import com.alibaba.nacos.config.server.service.repository.extrnal.ExternalStoragePersistServiceImpl;
-import com.alibaba.nacos.config.server.utils.LogUtil;
-import org.apache.commons.lang3.StringUtils;
->>>>>>> 9355dc2e
 import org.springframework.beans.factory.annotation.Autowired;
 import org.springframework.context.annotation.Conditional;
 import org.springframework.data.domain.PageRequest;
 import org.springframework.stereotype.Component;
 
-<<<<<<< HEAD
-=======
 import javax.annotation.PostConstruct;
 import java.sql.ResultSet;
 import java.sql.SQLException;
 import java.util.ArrayList;
 import java.util.Collections;
->>>>>>> 9355dc2e
 import java.util.List;
 import java.util.stream.Collectors;
 
@@ -72,7 +66,6 @@
     
     public Page<RoleInfo> getRolesByUserName(String username, int pageNo, int pageSize) {
         
-<<<<<<< HEAD
         org.springframework.data.domain.Page<RolesEntity> sPage = rolesRepository
                 .findAll(QRolesEntity.rolesEntity.username.eq(username), PageRequest.of(pageNo, pageSize));
         Page<RoleInfo> page = new Page<>();
@@ -81,28 +74,6 @@
         page.setPageItems(RoleInfoMapStruct.INSTANCE.convertRoleInfoList(sPage.getContent()));
         page.setTotalCount((int) sPage.getTotalElements());
         return page;
-=======
-        PaginationHelper<RoleInfo> helper = persistService.createPaginationHelper();
-        
-        String sqlCountRows = "select count(*) from roles where ";
-        String sqlFetchRows = "select role,username from roles where ";
-        
-        String where = " username= ? ";
-        List<String> params = new ArrayList<>();
-        if (StringUtils.isNotBlank(username)) {
-            params = Collections.singletonList(username);
-        } else {
-            where = " 1=1 ";
-        }
-        
-        try {
-            return helper.fetchPage(sqlCountRows + where, sqlFetchRows + where, params.toArray(), pageNo, pageSize,
-                    ROLE_INFO_ROW_MAPPER);
-        } catch (CannotGetJdbcConnectionException e) {
-            LogUtil.FATAL_LOG.error("[db-error] " + e.toString(), e);
-            throw e;
-        }
->>>>>>> 9355dc2e
     }
     
     /**
@@ -140,15 +111,9 @@
     
     @Override
     public List<String> findRolesLikeRoleName(String role) {
-<<<<<<< HEAD
         List<RolesEntity> rolesEntities = (List<RolesEntity>) rolesRepository
                 .findAll(QRolesEntity.rolesEntity.role.like(role));
         return rolesEntities.stream().map(s -> s.getRole()).collect(Collectors.toList());
-=======
-        String sql = "SELECT role FROM roles WHERE role like '%' ? '%'";
-        List<String> users = this.jt.queryForList(sql, new String[] {role}, String.class);
-        return users;
->>>>>>> 9355dc2e
     }
     
 }